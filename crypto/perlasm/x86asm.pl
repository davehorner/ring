#! /usr/bin/env perl
# Copyright 1995-2018 The OpenSSL Project Authors. All Rights Reserved.
#
# Licensed under the OpenSSL license (the "License").  You may not use
# this file except in compliance with the License.  You can obtain a copy
# in the file LICENSE in the source distribution or at
# https://www.openssl.org/source/license.html


# require 'x86asm.pl';
# &asm_init(<flavor>[,$i386only]);
# &function_begin("foo");
# ...
# &function_end("foo");
# &asm_finish

$out=();
$i386=0;

# AUTOLOAD is this context has quite unpleasant side effect, namely
# that typos in function calls effectively go to assembler output,
# but on the pros side we don't have to implement one subroutine per
# each opcode...
sub ::AUTOLOAD
{ my $opcode = $AUTOLOAD;

    die "more than 4 arguments passed to $opcode" if ($#_>3);

    $opcode =~ s/.*:://;
    if    ($opcode =~ /^push/) { $stack+=4; }
    elsif ($opcode =~ /^pop/)  { $stack-=4; }

    &generic($opcode,@_) or die "undefined subroutine \&$AUTOLOAD";
}

# record_function_hit(int) writes a byte with value one to the given offset of
# |BORINGSSL_function_hit|, but only if BORINGSSL_DISPATCH_TEST is defined.
# This is used in impl_dispatch_test.cc to test whether the expected assembly
# functions are triggered by high-level API calls.
sub ::record_function_hit
{ my($index)=@_;
    &preprocessor_ifdef("BORINGSSL_DISPATCH_TEST");
    &push("ebx");
    &push("edx");
    &call(&label("pic"));
    &set_label("pic");
    &blindpop("ebx");
    &lea("ebx",&DWP("BORINGSSL_function_hit+$index"."-".&label("pic"),"ebx"));
    &mov("edx", 1);
    &movb(&BP(0, "ebx"), "dl");
    &pop("edx");
    &pop("ebx");
    &preprocessor_endif();
}

sub ::emit
{ my $opcode=shift;

    if ($#_==-1)    { push(@out,"\t$opcode\n");				}
    else            { push(@out,"\t$opcode\t".join(',',@_)."\n");	}
}

sub ::LB
{   $_[0] =~ m/^e?([a-d])x$/o or die "$_[0] does not have a 'low byte'";
  $1."l";
}
sub ::HB
{   $_[0] =~ m/^e?([a-d])x$/o or die "$_[0] does not have a 'high byte'";
  $1."h";
}
sub ::stack_push{ my $num=$_[0]*4; $stack+=$num; &sub("esp",$num);	}
sub ::stack_pop	{ my $num=$_[0]*4; $stack-=$num; &add("esp",$num);	}
sub ::blindpop	{ &pop($_[0]); $stack+=4;				}
sub ::wparam	{ &DWP($stack+4*$_[0],"esp");				}
sub ::swtmp	{ &DWP(4*$_[0],"esp");					}

sub ::bswap
{   if ($i386)	# emulate bswap for i386
    {	&comment("bswap @_");
	&xchg(&HB(@_),&LB(@_));
	&ror (@_,16);
	&xchg(&HB(@_),&LB(@_));
    }
    else
    {	&generic("bswap",@_);	}
}
# These are made-up opcodes introduced over the years essentially
# by ignorance, just alias them to real ones...
sub ::movb	{ &mov(@_);	}
sub ::xorb	{ &xor(@_);	}
sub ::rotl	{ &rol(@_);	}
sub ::rotr	{ &ror(@_);	}
sub ::exch	{ &xchg(@_);	}
sub ::halt	{ &hlt;		}
sub ::movz	{ &movzx(@_);	}
sub ::pushf	{ &pushfd;	}
sub ::popf	{ &popfd;	}

# 3 argument instructions
sub ::movq
{ my($p1,$p2,$optimize)=@_;

    if ($optimize && $p1=~/^mm[0-7]$/ && $p2=~/^mm[0-7]$/)
    # movq between mmx registers can sink Intel CPUs
    {	&::pshufw($p1,$p2,0xe4);		}
    else
    {	&::generic("movq",@_);			}
}

# SSE>2 instructions
my %regrm = (	"eax"=>0, "ecx"=>1, "edx"=>2, "ebx"=>3,
		"esp"=>4, "ebp"=>5, "esi"=>6, "edi"=>7	);
sub ::pextrd
{ my($dst,$src,$imm)=@_;
    if ("$dst:$src" =~ /(e[a-dsd][ixp]):xmm([0-7])/)
    {	&::data_byte(0x66,0x0f,0x3a,0x16,0xc0|($2<<3)|$regrm{$1},$imm);	}
    else
    {	&::generic("pextrd",@_);		}
}

sub ::pinsrd
{ my($dst,$src,$imm)=@_;
    if ("$dst:$src" =~ /xmm([0-7]):(e[a-dsd][ixp])/)
    {	&::data_byte(0x66,0x0f,0x3a,0x22,0xc0|($1<<3)|$regrm{$2},$imm);	}
    else
    {	&::generic("pinsrd",@_);		}
}

sub ::pshufb
{ my($dst,$src)=@_;
    if ("$dst:$src" =~ /xmm([0-7]):xmm([0-7])/)
    {	&data_byte(0x66,0x0f,0x38,0x00,0xc0|($1<<3)|$2);	}
    else
    {	&::generic("pshufb",@_);		}
}

sub ::palignr
{ my($dst,$src,$imm)=@_;
    if ("$dst:$src" =~ /xmm([0-7]):xmm([0-7])/)
    {	&::data_byte(0x66,0x0f,0x3a,0x0f,0xc0|($1<<3)|$2,$imm);	}
    else
    {	&::generic("palignr",@_);		}
}

sub ::pclmulqdq
{ my($dst,$src,$imm)=@_;
    if ("$dst:$src" =~ /xmm([0-7]):xmm([0-7])/)
    {	&::data_byte(0x66,0x0f,0x3a,0x44,0xc0|($1<<3)|$2,$imm);	}
    else
    {	&::generic("pclmulqdq",@_);		}
}

sub ::rdrand
{ my ($dst)=@_;
    if ($dst =~ /(e[a-dsd][ixp])/)
    {	&::data_byte(0x0f,0xc7,0xf0|$regrm{$dst});	}
    else
    {	&::generic("rdrand",@_);	}
}

sub ::rdseed
{ my ($dst)=@_;
    if ($dst =~ /(e[a-dsd][ixp])/)
    {	&::data_byte(0x0f,0xc7,0xf8|$regrm{$dst});	}
    else
    {	&::generic("rdrand",@_);	}
}

sub rxb {
 local *opcode=shift;
 my ($dst,$src1,$src2,$rxb)=@_;

   $rxb|=0x7<<5;
   $rxb&=~(0x04<<5) if($dst>=8);
   $rxb&=~(0x01<<5) if($src1>=8);
   $rxb&=~(0x02<<5) if($src2>=8);
   push @opcode,$rxb;
}

sub ::vprotd
{ my $args=join(',',@_);
    if ($args =~ /xmm([0-7]),xmm([0-7]),([x0-9a-f]+)/)
    { my @opcode=(0x8f);
	rxb(\@opcode,$1,$2,-1,0x08);
	push @opcode,0x78,0xc2;
	push @opcode,0xc0|($2&7)|(($1&7)<<3);		# ModR/M
	my $c=$3;
	push @opcode,$c=~/^0/?oct($c):$c;
	&::data_byte(@opcode);
    }
    else
    {	&::generic("vprotd",@_);	}
}

sub ::endbranch
{
    &::data_byte(0xf3,0x0f,0x1e,0xfb);
}

# label management
$lbdecor="L";		# local label decoration, set by package
$label="000";

sub ::islabel		# see is argument is a known label
{ my $i;
    foreach $i (values %label) { return $i if ($i eq $_[0]); }
  $label{$_[0]};	# can be undef
}

sub ::label		# instantiate a function-scope label
{   if (!defined($label{$_[0]}))
    {	$label{$_[0]}="${lbdecor}${label}${_[0]}"; $label++;   }
  $label{$_[0]};
}

sub ::LABEL		# instantiate a file-scope label
{   $label{$_[0]}=$_[1] if (!defined($label{$_[0]}));
  $label{$_[0]};
}

sub ::static_label	{ &::LABEL($_[0],$lbdecor.$_[0]); }

sub ::set_label_B	{ push(@out,"@_:\n"); }
sub ::set_label
{ my $label=&::label($_[0]);
    &::align($_[1]) if ($_[1]>1);
    &::set_label_B($label);
  $label;
}

sub ::wipe_labels	# wipes function-scope labels
{   foreach $i (keys %label)
    {	delete $label{$i} if ($label{$i} =~ /^\Q${lbdecor}\E[0-9]{3}/);	}
}

# subroutine management
sub ::function_begin
{   &function_begin_B(@_);
    $stack=4;
    &push("ebp");
    &push("ebx");
    &push("esi");
    &push("edi");
}

sub ::function_end
{   &pop("edi");
    &pop("esi");
    &pop("ebx");
    &pop("ebp");
    &ret();
    &function_end_B(@_);
    $stack=0;
    &wipe_labels();
}

sub ::function_end_A
{   &pop("edi");
    &pop("esi");
    &pop("ebx");
    &pop("ebp");
    &ret();
    $stack+=16;	# readjust esp as if we didn't pop anything
}

sub ::asciz
{ my @str=unpack("C*",shift);
    push @str,0;
    while ($#str>15) {
	&data_byte(@str[0..15]);
	foreach (0..15) { shift @str; }
    }
    &data_byte(@str) if (@str);
}

sub ::asm_finish
{   &file_end();
    my $comment = "//";
    $comment = ";" if ($win32);
    print <<___;
$comment This file is generated from a similarly-named Perl script in the BoringSSL
$comment source tree. Do not edit by hand.

___
    if ($win32) {
        print <<___ unless $masm;
<<<<<<< HEAD
%include "ring_core_generated/prefix_symbols_nasm.inc"
=======
\%ifdef BORINGSSL_PREFIX
\%include "boringssl_prefix_symbols_nasm.inc"
\%endif
\%ifidn __OUTPUT_FORMAT__, win32
>>>>>>> cdccbe12
___
        print @out;
        print "\%endif\n";
    } else {
        my $target;
        if ($elf) {
            $target = "defined(__ELF__)";
        } elsif ($macosx) {
            $target = "defined(__APPLE__)";
        } else {
            die "unknown target";
        }

        print <<___;
<<<<<<< HEAD
#if defined(__i386__)
#include "ring_core_generated/prefix_symbols_asm.h"
=======
#if defined(__has_feature)
#if __has_feature(memory_sanitizer) && !defined(OPENSSL_NO_ASM)
#define OPENSSL_NO_ASM
#endif
#endif

#if !defined(OPENSSL_NO_ASM) && defined(__i386__) && $target
#if defined(BORINGSSL_PREFIX)
#include <boringssl_prefix_symbols_asm.h>
#endif
>>>>>>> cdccbe12
___
        print @out;
        print <<___;
#endif  // !defined(OPENSSL_NO_ASM) && defined(__i386__) && $target
#if defined(__ELF__)
// See https://www.airs.com/blog/archives/518.
.section .note.GNU-stack,"",\%progbits
#endif
___
    }
}

sub ::asm_init
{ my ($type,$cpu)=@_;

    $i386=$cpu;

    $elf=$cpp=$coff=$aout=$macosx=$win32=$mwerks=$android=0;
    if    (($type eq "elf"))
    {	$elf=1;			require "x86gas.pl";	}
    elsif (($type eq "elf-1"))
    {	$elf=-1;		require "x86gas.pl";	}
    elsif (($type eq "a\.out"))
    {	$aout=1;		require "x86gas.pl";	}
    elsif (($type eq "coff" or $type eq "gaswin"))
    {	$coff=1;		require "x86gas.pl";	}
    elsif (($type eq "win32n"))
    {	$win32=1;		require "x86nasm.pl";	}
    elsif (($type eq "win32"))
    {	$win32=1; $masm=1;	require "x86masm.pl";	}
    elsif (($type eq "macosx"))
    {	$aout=1; $macosx=1;	require "x86gas.pl";	}
    elsif (($type eq "android"))
    {	$elf=1; $android=1;	require "x86gas.pl";	}
    else
    {	print STDERR <<"EOF";
Pick one target type from
	elf	- Linux, FreeBSD, Solaris x86, etc.
	a.out	- DJGPP, elder OpenBSD, etc.
	coff	- GAS/COFF such as Win32 targets
	win32n	- Windows 95/Windows NT NASM format
	macosx	- Mac OS X
EOF
	exit(1);
    }

    $pic=0;
    for (@ARGV) { $pic=1 if (/\-[fK]PIC/i); }

    &file();
}

sub ::hidden {}

1;<|MERGE_RESOLUTION|>--- conflicted
+++ resolved
@@ -284,14 +284,8 @@
 ___
     if ($win32) {
         print <<___ unless $masm;
-<<<<<<< HEAD
-%include "ring_core_generated/prefix_symbols_nasm.inc"
-=======
-\%ifdef BORINGSSL_PREFIX
-\%include "boringssl_prefix_symbols_nasm.inc"
-\%endif
+\%include "ring_core_generated/prefix_symbols_nasm.inc"
 \%ifidn __OUTPUT_FORMAT__, win32
->>>>>>> cdccbe12
 ___
         print @out;
         print "\%endif\n";
@@ -306,10 +300,6 @@
         }
 
         print <<___;
-<<<<<<< HEAD
-#if defined(__i386__)
-#include "ring_core_generated/prefix_symbols_asm.h"
-=======
 #if defined(__has_feature)
 #if __has_feature(memory_sanitizer) && !defined(OPENSSL_NO_ASM)
 #define OPENSSL_NO_ASM
@@ -317,10 +307,7 @@
 #endif
 
 #if !defined(OPENSSL_NO_ASM) && defined(__i386__) && $target
-#if defined(BORINGSSL_PREFIX)
-#include <boringssl_prefix_symbols_asm.h>
-#endif
->>>>>>> cdccbe12
+#include "ring_core_generated/prefix_symbols_asm.h"
 ___
         print @out;
         print <<___;
