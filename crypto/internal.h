// Copyright 1995-2016 The OpenSSL Project Authors. All Rights Reserved.
//
// Licensed under the Apache License, Version 2.0 (the "License");
// you may not use this file except in compliance with the License.
// You may obtain a copy of the License at
//
//     https://www.apache.org/licenses/LICENSE-2.0
//
// Unless required by applicable law or agreed to in writing, software
// distributed under the License is distributed on an "AS IS" BASIS,
// WITHOUT WARRANTIES OR CONDITIONS OF ANY KIND, either express or implied.
// See the License for the specific language governing permissions and
// limitations under the License.

#ifndef OPENSSL_HEADER_CRYPTO_INTERNAL_H
#define OPENSSL_HEADER_CRYPTO_INTERNAL_H

<<<<<<< HEAD
#include <ring-core/base.h> // Must be first.
=======
#include <openssl/crypto.h>
#include <openssl/ex_data.h>
#include <openssl/stack.h>
#include <openssl/thread.h>
>>>>>>> 9bb8f779

#include "ring-core/arm_arch.h"
#include "ring-core/check.h"

#if defined(__clang__)
// Don't require prototypes for functions defined in C that are only
// used from Rust.
#pragma GCC diagnostic ignored "-Wmissing-prototypes"
#endif

#if defined(__GNUC__) && \
    (__GNUC__ * 10000 + __GNUC_MINOR__ * 100 + __GNUC_PATCHLEVEL__) < 40800
// |alignas| and |alignof| were added in C11. GCC added support in version 4.8.
// Testing for __STDC_VERSION__/__cplusplus doesn't work because 4.7 already
// reports support for C11.
#define alignas(x) __attribute__ ((aligned (x)))
#elif defined(_MSC_VER) && !defined(__clang__)
#define alignas(x) __declspec(align(x))
#else
#include <stdalign.h>
#endif

#if defined(__clang__) || defined(__GNUC__)
#define RING_NOINLINE __attribute__((noinline))
#elif defined(_MSC_VER)
#define RING_NOINLINE __declspec(noinline)
#else
#define RING_NOINLINE
#endif

// Some C compilers require a useless cast when dealing with arrays for the
// reason explained in
// https://gustedt.wordpress.com/2011/02/12/const-and-arrays/
#if defined(__clang__) || defined(_MSC_VER)
#define RING_CORE_POINTLESS_ARRAY_CONST_CAST(cast)
#else
#define RING_CORE_POINTLESS_ARRAY_CONST_CAST(cast) cast
#endif

// `uint8_t` isn't guaranteed to be 'unsigned char' and only 'char' and
// 'unsigned char' are allowed to alias according to ISO C.
typedef unsigned char aliasing_uint8_t;

#if (!defined(_MSC_VER) || defined(__clang__)) && defined(OPENSSL_64_BIT)
#define BORINGSSL_HAS_UINT128
typedef __int128_t int128_t;
typedef __uint128_t uint128_t;
#endif

// GCC-like compilers indicate SSE2 with |__SSE2__|. MSVC leaves the caller to
// know that x86_64 has SSE2, and uses _M_IX86_FP to indicate SSE2 on x86.
// https://learn.microsoft.com/en-us/cpp/preprocessor/predefined-macros?view=msvc-170
#if defined(OPENSSL_X86) || defined(OPENSSL_X86_64)
# if defined(_MSC_VER) && !defined(__clang__)
#  if defined(_M_AMD64) || defined(_M_X64) || (defined(_M_IX86_FP) && _M_IX86_FP >= 2)
#   define OPENSSL_SSE2
#  else
#   error "SSE2 is required."
#  endif
# elif !defined(__SSE2__)
#  error "SSE2 is required."
# endif
#endif

// For convenience in testing the fallback code, we allow disabling SSE2
// intrinsics via |OPENSSL_NO_SSE2_FOR_TESTING|. We require SSE2 on x86 and
// x86_64, so we would otherwise need to test such code on a non-x86 platform.
//
// This does not remove the above requirement for SSE2 support with assembly
// optimizations. It only disables some intrinsics-based optimizations so that
// we can test the fallback code on CI.
#if defined(OPENSSL_SSE2) && defined(OPENSSL_NO_SSE2_FOR_TESTING)
#undef OPENSSL_SSE2
#endif

// Pointer utility functions.

// buffers_alias returns one if |a| and |b| alias and zero otherwise.
static inline int buffers_alias(const void *a, size_t a_bytes,
                                const void *b, size_t b_bytes) {
  // Cast |a| and |b| to integers. In C, pointer comparisons between unrelated
  // objects are undefined whereas pointer to integer conversions are merely
  // implementation-defined. We assume the implementation defined it in a sane
  // way.
  uintptr_t a_u = (uintptr_t)a;
  uintptr_t b_u = (uintptr_t)b;
  return a_u + a_bytes > b_u && b_u + b_bytes > a_u;
}


// Constant-time utility functions.
//
// The following methods return a bitmask of all ones (0xff...f) for true and 0
// for false. This is useful for choosing a value based on the result of a
// conditional in constant time. For example,
//
// if (a < b) {
//   c = a;
// } else {
//   c = b;
// }
//
// can be written as
//
// crypto_word_t lt = constant_time_lt_w(a, b);
// c = constant_time_select_w(lt, a, b);

#if defined(__GNUC__) || defined(__clang__)
#pragma GCC diagnostic push
#pragma GCC diagnostic ignored "-Wconversion"
#pragma GCC diagnostic ignored "-Wsign-conversion"
#endif
#if defined(_MSC_VER) && !defined(__clang__)
#pragma warning(push)
// '=': conversion from 'crypto_word_t' to 'uint8_t', possible loss of data
#pragma warning(disable: 4242)
//  'initializing': conversion from 'crypto_word_t' to 'uint8_t', ...
#pragma warning(disable: 4244)
#endif

// crypto_word_t is the type that most constant-time functions use. Ideally we
// would like it to be |size_t|, but NaCl builds in 64-bit mode with 32-bit
// pointers, which means that |size_t| can be 32 bits when |BN_ULONG| is 64
// bits. Since we want to be able to do constant-time operations on a
// |BN_ULONG|, |crypto_word_t| is defined as an unsigned value with the native
// word length.
#if defined(OPENSSL_64_BIT)
typedef uint64_t crypto_word_t;
#define CRYPTO_WORD_BITS (64u)
#elif defined(OPENSSL_32_BIT)
typedef uint32_t crypto_word_t;
#define CRYPTO_WORD_BITS (32u)
#else
#error "Must define either OPENSSL_32_BIT or OPENSSL_64_BIT"
#endif

#define CONSTTIME_TRUE_W ~((crypto_word_t)0)
#define CONSTTIME_FALSE_W ((crypto_word_t)0)

// value_barrier_w returns |a|, but prevents GCC and Clang from reasoning about
// the returned value. This is used to mitigate compilers undoing constant-time
// code, until we can express our requirements directly in the language.
//
// Note the compiler is aware that |value_barrier_w| has no side effects and
// always has the same output for a given input. This allows it to eliminate
// dead code, move computations across loops, and vectorize.
static inline crypto_word_t value_barrier_w(crypto_word_t a) {
#if defined(__GNUC__) || defined(__clang__)
  __asm__("" : "+r"(a) : /* no inputs */);
#endif
  return a;
}

// value_barrier_u32 behaves like |value_barrier_w| but takes a |uint32_t|.
static inline uint32_t value_barrier_u32(uint32_t a) {
#if defined(__GNUC__) || defined(__clang__)
  __asm__("" : "+r"(a) : /* no inputs */);
#endif
  return a;
}

// |value_barrier_u8| could be defined as above, but compilers other than
// clang seem to still materialize 0x00..00MM instead of reusing 0x??..??MM.

// constant_time_msb_w returns the given value with the MSB copied to all the
// other bits.
static inline crypto_word_t constant_time_msb_w(crypto_word_t a) {
  return 0u - (a >> (sizeof(a) * 8 - 1));
}

// constant_time_is_zero returns 0xff..f if a == 0 and 0 otherwise.
static inline crypto_word_t constant_time_is_zero_w(crypto_word_t a) {
  // Here is an SMT-LIB verification of this formula:
  //
  // (define-fun is_zero ((a (_ BitVec 32))) (_ BitVec 32)
  //   (bvand (bvnot a) (bvsub a #x00000001))
  // )
  //
  // (declare-fun a () (_ BitVec 32))
  //
  // (assert (not (= (= #x00000001 (bvlshr (is_zero a) #x0000001f)) (= a #x00000000))))
  // (check-sat)
  // (get-model)
  return constant_time_msb_w(~a & (a - 1));
}

static inline crypto_word_t constant_time_is_nonzero_w(crypto_word_t a) {
  return ~constant_time_is_zero_w(a);
}

// constant_time_eq_w returns 0xff..f if a == b and 0 otherwise.
static inline crypto_word_t constant_time_eq_w(crypto_word_t a,
                                               crypto_word_t b) {
  return constant_time_is_zero_w(a ^ b);
}

// constant_time_select_w returns (mask & a) | (~mask & b). When |mask| is all
// 1s or all 0s (as returned by the methods above), the select methods return
// either |a| (if |mask| is nonzero) or |b| (if |mask| is zero).
static inline crypto_word_t constant_time_select_w(crypto_word_t mask,
                                                   crypto_word_t a,
                                                   crypto_word_t b) {
  // Clang recognizes this pattern as a select. While it usually transforms it
  // to a cmov, it sometimes further transforms it into a branch, which we do
  // not want.
  //
  // Hiding the value of the mask from the compiler evades this transformation.
  mask = value_barrier_w(mask);
  return (mask & a) | (~mask & b);
}

// constant_time_select_8 acts like |constant_time_select| but operates on
// 8-bit values.
static inline uint8_t constant_time_select_8(crypto_word_t mask, uint8_t a,
                                             uint8_t b) {
  // |mask| is a word instead of |uint8_t| to avoid materializing 0x000..0MM
  // Making both |mask| and its value barrier |uint8_t| would allow the compiler
  // to materialize 0x????..?MM instead, but only clang is that clever.
  // However, vectorization of bitwise operations seems to work better on
  // |uint8_t| than a mix of |uint64_t| and |uint8_t|, so |m| is cast to
  // |uint8_t| after the value barrier but before the bitwise operations.
  uint8_t m = value_barrier_w(mask);
  return (m & a) | (~m & b);
}

// constant_time_conditional_memcpy copies |n| bytes from |src| to |dst| if
// |mask| is 0xff..ff and does nothing if |mask| is 0. The |n|-byte memory
// ranges at |dst| and |src| must not overlap, as when calling |memcpy|.
static inline void constant_time_conditional_memcpy(void *dst, const void *src,
                                                    const size_t n,
                                                    const crypto_word_t mask) {
  debug_assert_nonsecret(!buffers_alias(dst, n, src, n));
  uint8_t *out = (uint8_t *)dst;
  const uint8_t *in = (const uint8_t *)src;
  for (size_t i = 0; i < n; i++) {
    out[i] = constant_time_select_8(mask, in[i], out[i]);
  }
}

// constant_time_conditional_memxor xors |n| bytes from |src| to |dst| if
// |mask| is 0xff..ff and does nothing if |mask| is 0. The |n|-byte memory
// ranges at |dst| and |src| must not overlap, as when calling |memcpy|.
static inline void constant_time_conditional_memxor(void *dst, const void *src,
                                                    size_t n,
                                                    const crypto_word_t mask) {
  debug_assert_nonsecret(!buffers_alias(dst, n, src, n));
  aliasing_uint8_t *out = dst;
  const aliasing_uint8_t *in = src;
#if defined(__GNUC__) && !defined(__clang__)
  // gcc 13.2.0 doesn't automatically vectorize this loop regardless of barrier
  typedef aliasing_uint8_t v32u8 __attribute__((vector_size(32), aligned(1), may_alias));
  size_t n_vec = n&~(size_t)31;
  v32u8 masks = ((aliasing_uint8_t)mask-(v32u8){}); // broadcast
  for (size_t i = 0; i < n_vec; i += 32) {
    *(v32u8*)&out[i] ^= masks & *(v32u8 const*)&in[i];
  }
  out += n_vec;
  n -= n_vec;
#endif
  for (size_t i = 0; i < n; i++) {
    out[i] ^= value_barrier_w(mask) & in[i];
  }
}

#if defined(BORINGSSL_CONSTANT_TIME_VALIDATION)

// CONSTTIME_SECRET takes a pointer and a number of bytes and marks that region
// of memory as secret. Secret data is tracked as it flows to registers and
// other parts of a memory. If secret data is used as a condition for a branch,
// or as a memory index, it will trigger warnings in valgrind.
#define CONSTTIME_SECRET(ptr, len) VALGRIND_MAKE_MEM_UNDEFINED(ptr, len)

// CONSTTIME_DECLASSIFY takes a pointer and a number of bytes and marks that
// region of memory as public. Public data is not subject to constant-time
// rules.
#define CONSTTIME_DECLASSIFY(ptr, len) VALGRIND_MAKE_MEM_DEFINED(ptr, len)

#else

#define CONSTTIME_SECRET(ptr, len)
#define CONSTTIME_DECLASSIFY(ptr, len)

#endif  // BORINGSSL_CONSTANT_TIME_VALIDATION

static inline crypto_word_t constant_time_declassify_w(crypto_word_t v) {
  // Return |v| through a value barrier to be safe. Valgrind-based constant-time
  // validation is partly to check the compiler has not undone any constant-time
  // work. Any place |BORINGSSL_CONSTANT_TIME_VALIDATION| influences
  // optimizations, this validation is inaccurate.
  //
  // However, by sending pointers through valgrind, we likely inhibit escape
  // analysis. On local variables, particularly booleans, we likely
  // significantly impact optimizations.
  //
  // Thus, to be safe, stick a value barrier, in hopes of comparably inhibiting
  // compiler analysis.
  CONSTTIME_DECLASSIFY(&v, sizeof(v));
  return value_barrier_w(v);
}

static inline int constant_time_declassify_int(int v) {
  OPENSSL_STATIC_ASSERT(sizeof(uint32_t) == sizeof(int),
                "int is not the same size as uint32_t");
  // See comment above.
  CONSTTIME_DECLASSIFY(&v, sizeof(v));
  return value_barrier_u32((uint32_t)v);
}

#if defined(_MSC_VER) && !defined(__clang__)
// '=': conversion from 'int64_t' to 'int32_t', possible loss of data
#pragma warning(pop)
#endif
#if defined(__GNUC__) || defined(__clang__)
#pragma GCC diagnostic pop
#endif

// declassify_assert behaves like |assert| but declassifies the result of
// evaluating |expr|. This allows the assertion to branch on the (presumably
// public) result, but still ensures that values leading up to the computation
// were secret.
#define declassify_assert(expr) dev_assert_secret(constant_time_declassify_int(expr))

// Endianness conversions.

#if defined(__GNUC__) && __GNUC__ >= 2
static inline uint32_t CRYPTO_bswap4(uint32_t x) {
  return __builtin_bswap32(x);
}

static inline uint64_t CRYPTO_bswap8(uint64_t x) {
  return __builtin_bswap64(x);
}
#elif defined(_MSC_VER)
#pragma warning(push, 3)
#include <stdlib.h>
#pragma warning(pop)
#pragma intrinsic(_byteswap_ulong)
static inline uint32_t CRYPTO_bswap4(uint32_t x) {
  return _byteswap_ulong(x);
}
#endif

#if !defined(RING_CORE_NOSTDLIBINC)
#include <string.h>
#endif

static inline void *OPENSSL_memcpy(void *dst, const void *src, size_t n) {
#if !defined(RING_CORE_NOSTDLIBINC)
  if (n == 0) {
    return dst;
  }
  return memcpy(dst, src, n);
#else
  aliasing_uint8_t *d = dst;
  const aliasing_uint8_t *s = src;
  for (size_t i = 0; i < n; ++i) {
    d[i] = s[i];
  }
  return dst;
#endif
}

static inline void *OPENSSL_memset(void *dst, int c, size_t n) {
#if !defined(RING_CORE_NOSTDLIBINC)
  if (n == 0) {
    return dst;
  }
  return memset(dst, c, n);
#else
  aliasing_uint8_t *d = dst;
  for (size_t i = 0; i < n; ++i) {
    d[i] = (aliasing_uint8_t)c;
  }
  return dst;
#endif
}


// Loads and stores.
//
// The following functions load and store sized integers with the specified
// endianness. They use |memcpy|, and so avoid alignment or strict aliasing
// requirements on the input and output pointers.

#if defined(__BYTE_ORDER__) && defined(__ORDER_BIG_ENDIAN__)
#if __BYTE_ORDER__ == __ORDER_BIG_ENDIAN__
#define RING_BIG_ENDIAN
#endif
#endif

static inline uint32_t CRYPTO_load_u32_le(const void *in) {
  uint32_t v;
  OPENSSL_memcpy(&v, in, sizeof(v));
#if defined(RING_BIG_ENDIAN)
  return CRYPTO_bswap4(v);
#else
  return v;
#endif
}

static inline void CRYPTO_store_u32_le(void *out, uint32_t v) {
#if defined(RING_BIG_ENDIAN)
  v = CRYPTO_bswap4(v);
#endif
  OPENSSL_memcpy(out, &v, sizeof(v));
}

static inline uint32_t CRYPTO_load_u32_be(const void *in) {
  uint32_t v;
  OPENSSL_memcpy(&v, in, sizeof(v));
#if !defined(RING_BIG_ENDIAN)
  return CRYPTO_bswap4(v);
#else
  return v;
#endif
}

static inline void CRYPTO_store_u32_be(void *out, uint32_t v) {
#if !defined(RING_BIG_ENDIAN)
  v = CRYPTO_bswap4(v);
#endif
  OPENSSL_memcpy(out, &v, sizeof(v));
}

// Runtime CPU feature support

#if defined(OPENSSL_X86) || defined(OPENSSL_X86_64)
// OPENSSL_ia32cap_P contains the Intel CPUID bits when running on an x86 or
// x86-64 system.
//
//   Index 0:
//     EDX for CPUID where EAX = 1
//     Bit 30 is used to indicate an Intel CPU
//   Index 1:
//     ECX for CPUID where EAX = 1
//   Index 2:
//     EBX for CPUID where EAX = 7, ECX = 0
//     Bit 14 (for removed feature MPX) is used to indicate a preference for ymm
//       registers over zmm even when zmm registers are supported
//   Index 3:
//     ECX for CPUID where EAX = 7, ECX = 0
//
// Note: the CPUID bits are pre-adjusted for the OSXSAVE bit and the XMM, YMM,
// and AVX512 bits in XCR0, so it is not necessary to check those. (WARNING: See
// caveats in cpu_intel.c.)
#if defined(OPENSSL_X86_64)
extern uint32_t avx2_available;
extern uint32_t adx_bmi2_available;
#endif
#endif

<<<<<<< HEAD
=======
inline int CRYPTO_is_AESNI_capable(void) {
#if defined(__AES__)
  return 1;
#else
  return (OPENSSL_get_ia32cap(1) & (1u << 25)) != 0;
#endif
}

// We intentionally avoid defining a |CRYPTO_is_XSAVE_capable| function. See
// |CRYPTO_cpu_perf_is_like_silvermont|.

inline int CRYPTO_is_AVX_capable(void) {
#if defined(__AVX__)
  return 1;
#else
  return (OPENSSL_get_ia32cap(1) & (1u << 28)) != 0;
#endif
}

inline int CRYPTO_is_RDRAND_capable(void) {
  // We intentionally do not check |__RDRND__| here. On some AMD processors, we
  // will act as if the hardware is RDRAND-incapable, even it actually supports
  // it. See cpu_intel.c.
  return (OPENSSL_get_ia32cap(1) & (1u << 30)) != 0;
}

// See Intel manual, volume 2A, table 3-8.

inline int CRYPTO_is_BMI1_capable(void) {
#if defined(__BMI__)
  return 1;
#else
  return (OPENSSL_get_ia32cap(2) & (1u << 3)) != 0;
#endif
}

inline int CRYPTO_is_AVX2_capable(void) {
#if defined(__AVX2__)
  return 1;
#else
  return (OPENSSL_get_ia32cap(2) & (1u << 5)) != 0;
#endif
}

inline int CRYPTO_is_BMI2_capable(void) {
#if defined(__BMI2__)
  return 1;
#else
  return (OPENSSL_get_ia32cap(2) & (1u << 8)) != 0;
#endif
}

inline int CRYPTO_is_ADX_capable(void) {
#if defined(__ADX__)
  return 1;
#else
  return (OPENSSL_get_ia32cap(2) & (1u << 19)) != 0;
#endif
}

// SHA-1 and SHA-256 are defined as a single extension.
inline int CRYPTO_is_x86_SHA_capable(void) {
#if defined(__SHA__)
  return 1;
#else
  return (OPENSSL_get_ia32cap(2) & (1u << 29)) != 0;
#endif
}

// CRYPTO_cpu_perf_is_like_silvermont returns one if, based on a heuristic, the
// CPU has Silvermont-like performance characteristics. It is often faster to
// run different codepaths on these CPUs than the available instructions would
// otherwise select. See chacha-x86_64.pl.
//
// Bonnell, Silvermont's predecessor in the Atom lineup, will also be matched by
// this. Goldmont (Silvermont's successor in the Atom lineup) added XSAVE so it
// isn't matched by this. Various sources indicate AMD first implemented MOVBE
// and XSAVE at the same time in Jaguar, so it seems like AMD chips will not be
// matched by this. That seems to be the case for other x86(-64) CPUs.
inline int CRYPTO_cpu_perf_is_like_silvermont(void) {
  // WARNING: This MUST NOT be used to guard the execution of the XSAVE
  // instruction. This is the "hardware supports XSAVE" bit, not the OSXSAVE bit
  // that indicates whether we can safely execute XSAVE. This bit may be set
  // even when XSAVE is disabled (by the operating system). See how the users of
  // this bit use it.
  //
  // Historically, the XSAVE bit was artificially cleared on Knights Landing
  // and Knights Mill chips, but as Intel has removed all support from GCC,
  // LLVM, and SDE, we assume they are no longer worth special-casing.
  int hardware_supports_xsave = (OPENSSL_get_ia32cap(1) & (1u << 26)) != 0;
  return !hardware_supports_xsave && CRYPTO_is_MOVBE_capable();
}

inline int CRYPTO_is_AVX512BW_capable(void) {
#if defined(__AVX512BW__)
  return 1;
#else
  return (OPENSSL_get_ia32cap(2) & (1u << 30)) != 0;
#endif
}

inline int CRYPTO_is_AVX512VL_capable(void) {
#if defined(__AVX512VL__)
  return 1;
#else
  return (OPENSSL_get_ia32cap(2) & (1u << 31)) != 0;
#endif
}

// CRYPTO_cpu_avoid_zmm_registers returns 1 if zmm registers (512-bit vectors)
// should not be used even if the CPU supports them.
//
// Note that this reuses the bit for the removed MPX feature.
inline int CRYPTO_cpu_avoid_zmm_registers(void) {
  return (OPENSSL_get_ia32cap(2) & (1u << 14)) != 0;
}

inline int CRYPTO_is_VAES_capable(void) {
#if defined(__VAES__)
  return 1;
#else
  return (OPENSSL_get_ia32cap(3) & (1u << 9)) != 0;
#endif
}

inline int CRYPTO_is_VPCLMULQDQ_capable(void) {
#if defined(__VPCLMULQDQ__)
  return 1;
#else
  return (OPENSSL_get_ia32cap(3) & (1u << 10)) != 0;
#endif
}

#endif  // OPENSSL_X86 || OPENSSL_X86_64

#if defined(OPENSSL_ARM) || defined(OPENSSL_AARCH64)

// ARMV7_NEON indicates support for NEON.
#define ARMV7_NEON (1 << 0)

// ARMV8_AES indicates support for hardware AES instructions.
#define ARMV8_AES (1 << 2)

// ARMV8_SHA1 indicates support for hardware SHA-1 instructions.
#define ARMV8_SHA1 (1 << 3)

// ARMV8_SHA256 indicates support for hardware SHA-256 instructions.
#define ARMV8_SHA256 (1 << 4)

// ARMV8_PMULL indicates support for carryless multiplication.
#define ARMV8_PMULL (1 << 5)

// ARMV8_SHA512 indicates support for hardware SHA-512 instructions.
#define ARMV8_SHA512 (1 << 6)

// OPENSSL_armcap_P contains ARM CPU capabilities as a bitmask of the above
// constants. This should only be accessed with |OPENSSL_get_armcap|.
extern uint32_t OPENSSL_armcap_P;

// OPENSSL_get_armcap initializes the library if needed and returns ARM CPU
// capabilities. It is marked as a const function so duplicate calls can be
// merged by the compiler.
OPENSSL_ATTR_CONST uint32_t OPENSSL_get_armcap(void);

// Normalize some older feature flags to their modern ACLE values.
// https://developer.arm.com/architectures/system-architectures/software-standards/acle
#if defined(__ARM_NEON__) && !defined(__ARM_NEON)
#define __ARM_NEON 1
#endif
#if defined(__ARM_FEATURE_CRYPTO)
#if !defined(__ARM_FEATURE_AES)
#define __ARM_FEATURE_AES 1
#endif
#if !defined(__ARM_FEATURE_SHA2)
#define __ARM_FEATURE_SHA2 1
#endif
#endif

// CRYPTO_is_NEON_capable returns true if the current CPU has a NEON unit. If
// this is known statically, it is a constant inline function.
inline int CRYPTO_is_NEON_capable(void) {
#if defined(OPENSSL_STATIC_ARMCAP_NEON) || defined(__ARM_NEON)
  return 1;
#elif defined(OPENSSL_STATIC_ARMCAP)
  return 0;
#else
  return (OPENSSL_get_armcap() & ARMV7_NEON) != 0;
#endif
}

inline int CRYPTO_is_ARMv8_AES_capable(void) {
#if defined(OPENSSL_STATIC_ARMCAP_AES) || defined(__ARM_FEATURE_AES)
  return 1;
#elif defined(OPENSSL_STATIC_ARMCAP)
  return 0;
#else
  return (OPENSSL_get_armcap() & ARMV8_AES) != 0;
#endif
}

inline int CRYPTO_is_ARMv8_PMULL_capable(void) {
#if defined(OPENSSL_STATIC_ARMCAP_PMULL) || defined(__ARM_FEATURE_AES)
  return 1;
#elif defined(OPENSSL_STATIC_ARMCAP)
  return 0;
#else
  return (OPENSSL_get_armcap() & ARMV8_PMULL) != 0;
#endif
}

inline int CRYPTO_is_ARMv8_SHA1_capable(void) {
  // SHA-1 and SHA-2 (only) share |__ARM_FEATURE_SHA2| but otherwise
  // are dealt with independently.
#if defined(OPENSSL_STATIC_ARMCAP_SHA1) || defined(__ARM_FEATURE_SHA2)
  return 1;
#elif defined(OPENSSL_STATIC_ARMCAP)
  return 0;
#else
  return (OPENSSL_get_armcap() & ARMV8_SHA1) != 0;
#endif
}

inline int CRYPTO_is_ARMv8_SHA256_capable(void) {
  // SHA-1 and SHA-2 (only) share |__ARM_FEATURE_SHA2| but otherwise
  // are dealt with independently.
#if defined(OPENSSL_STATIC_ARMCAP_SHA256) || defined(__ARM_FEATURE_SHA2)
  return 1;
#elif defined(OPENSSL_STATIC_ARMCAP)
  return 0;
#else
  return (OPENSSL_get_armcap() & ARMV8_SHA256) != 0;
#endif
}

inline int CRYPTO_is_ARMv8_SHA512_capable(void) {
  // There is no |OPENSSL_STATIC_ARMCAP_SHA512|.
#if defined(__ARM_FEATURE_SHA512)
  return 1;
#elif defined(OPENSSL_STATIC_ARMCAP)
  return 0;
#else
  return (OPENSSL_get_armcap() & ARMV8_SHA512) != 0;
#endif
}

#endif  // OPENSSL_ARM || OPENSSL_AARCH64

#if defined(BORINGSSL_DISPATCH_TEST)
// Runtime CPU dispatch testing support

// BORINGSSL_function_hit is an array of flags. The following functions will
// set these flags if BORINGSSL_DISPATCH_TEST is defined.
//   0: aes_hw_ctr32_encrypt_blocks
//   1: aes_hw_encrypt
//   2: aesni_gcm_encrypt
//   3: aes_hw_set_encrypt_key
//   4: vpaes_encrypt
//   5: vpaes_set_encrypt_key
//   6: aes_gcm_enc_update_vaes_avx10_256 [reserved]
//   7: aes_gcm_enc_update_vaes_avx10_512
//   8: aes_gcm_enc_update_vaes_avx2
extern uint8_t BORINGSSL_function_hit[9];
#endif  // BORINGSSL_DISPATCH_TEST

// OPENSSL_vasprintf_internal is just like |vasprintf(3)|. If |system_malloc| is
// 0, memory will be allocated with |OPENSSL_malloc| and must be freed with
// |OPENSSL_free|. Otherwise the system |malloc| function is used and the memory
// must be freed with the system |free| function.
OPENSSL_EXPORT int OPENSSL_vasprintf_internal(char **str, const char *format,
                                              va_list args, int system_malloc)
    OPENSSL_PRINTF_FORMAT_FUNC(2, 0);

#if defined(__cplusplus)
}  // extern C
#endif

// Arithmetic functions.

// CRYPTO_addc_* returns |x + y + carry|, and sets |*out_carry| to the carry
// bit. |carry| must be zero or one.
#if OPENSSL_HAS_BUILTIN(__builtin_addc)

inline unsigned int CRYPTO_addc_impl(unsigned int x, unsigned int y,
                                     unsigned int carry,
                                     unsigned int *out_carry) {
  return __builtin_addc(x, y, carry, out_carry);
}

inline unsigned long CRYPTO_addc_impl(unsigned long x, unsigned long y,
                                      unsigned long carry,
                                      unsigned long *out_carry) {
  return __builtin_addcl(x, y, carry, out_carry);
}

inline unsigned long long CRYPTO_addc_impl(unsigned long long x,
                                           unsigned long long y,
                                           unsigned long long carry,
                                           unsigned long long *out_carry) {
  return __builtin_addcll(x, y, carry, out_carry);
}

inline uint32_t CRYPTO_addc_u32(uint32_t x, uint32_t y, uint32_t carry,
                                uint32_t *out_carry) {
  return CRYPTO_addc_impl(x, y, carry, out_carry);
}

inline uint64_t CRYPTO_addc_u64(uint64_t x, uint64_t y, uint64_t carry,
                                uint64_t *out_carry) {
  return CRYPTO_addc_impl(x, y, carry, out_carry);
}

#else

static inline uint32_t CRYPTO_addc_u32(uint32_t x, uint32_t y, uint32_t carry,
                                       uint32_t *out_carry) {
  declassify_assert(carry <= 1);
  uint64_t ret = carry;
  ret += (uint64_t)x + y;
  *out_carry = (uint32_t)(ret >> 32);
  return (uint32_t)ret;
}

static inline uint64_t CRYPTO_addc_u64(uint64_t x, uint64_t y, uint64_t carry,
                                       uint64_t *out_carry) {
  declassify_assert(carry <= 1);
#if defined(BORINGSSL_HAS_UINT128)
  uint128_t ret = carry;
  ret += (uint128_t)x + y;
  *out_carry = (uint64_t)(ret >> 64);
  return (uint64_t)ret;
#else
  x += carry;
  carry = x < carry;
  uint64_t ret = x + y;
  carry += ret < x;
  *out_carry = carry;
  return ret;
#endif
}
#endif


// CRYPTO_subc_* returns |x - y - borrow|, and sets |*out_borrow| to the borrow
// bit. |borrow| must be zero or one.
#if OPENSSL_HAS_BUILTIN(__builtin_subc)

inline unsigned int CRYPTO_subc_impl(unsigned int x, unsigned int y,
                                     unsigned int borrow,
                                     unsigned int *out_borrow) {
  return __builtin_subc(x, y, borrow, out_borrow);
}

inline unsigned long CRYPTO_subc_impl(unsigned long x, unsigned long y,
                                      unsigned long borrow,
                                      unsigned long *out_borrow) {
  return __builtin_subcl(x, y, borrow, out_borrow);
}

inline unsigned long long CRYPTO_subc_impl(unsigned long long x,
                                           unsigned long long y,
                                           unsigned long long borrow,
                                           unsigned long long *out_borrow) {
  return __builtin_subcll(x, y, borrow, out_borrow);
}

inline uint32_t CRYPTO_subc_u32(uint32_t x, uint32_t y, uint32_t borrow,
                                uint32_t *out_borrow) {
  return CRYPTO_subc_impl(x, y, borrow, out_borrow);
}

inline uint64_t CRYPTO_subc_u64(uint64_t x, uint64_t y, uint64_t borrow,
                                uint64_t *out_borrow) {
  return CRYPTO_subc_impl(x, y, borrow, out_borrow);
}

#else

static inline uint32_t CRYPTO_subc_u32(uint32_t x, uint32_t y, uint32_t borrow,
                                       uint32_t *out_borrow) {
  declassify_assert(borrow <= 1);
  uint32_t ret = x - y - borrow;
  *out_borrow = (x < y) | ((x == y) & borrow);
  return ret;
}

static inline uint64_t CRYPTO_subc_u64(uint64_t x, uint64_t y, uint64_t borrow,
                                       uint64_t *out_borrow) {
  declassify_assert(borrow <= 1);
  uint64_t ret = x - y - borrow;
  *out_borrow = (x < y) | ((x == y) & borrow);
  return ret;
}
#endif

#if defined(OPENSSL_64_BIT)
#define CRYPTO_addc_w CRYPTO_addc_u64
#define CRYPTO_subc_w CRYPTO_subc_u64
#else
#define CRYPTO_addc_w CRYPTO_addc_u32
#define CRYPTO_subc_w CRYPTO_subc_u32
#endif
>>>>>>> 9bb8f779

#if defined(OPENSSL_ARM)
extern alignas(4) uint32_t neon_available;
#endif  // OPENSSL_ARM

#endif  // OPENSSL_HEADER_CRYPTO_INTERNAL_H<|MERGE_RESOLUTION|>--- conflicted
+++ resolved
@@ -15,16 +15,8 @@
 #ifndef OPENSSL_HEADER_CRYPTO_INTERNAL_H
 #define OPENSSL_HEADER_CRYPTO_INTERNAL_H
 
-<<<<<<< HEAD
 #include <ring-core/base.h> // Must be first.
-=======
-#include <openssl/crypto.h>
-#include <openssl/ex_data.h>
-#include <openssl/stack.h>
-#include <openssl/thread.h>
->>>>>>> 9bb8f779
-
-#include "ring-core/arm_arch.h"
+
 #include "ring-core/check.h"
 
 #if defined(__clang__)
@@ -474,410 +466,6 @@
 #endif
 #endif
 
-<<<<<<< HEAD
-=======
-inline int CRYPTO_is_AESNI_capable(void) {
-#if defined(__AES__)
-  return 1;
-#else
-  return (OPENSSL_get_ia32cap(1) & (1u << 25)) != 0;
-#endif
-}
-
-// We intentionally avoid defining a |CRYPTO_is_XSAVE_capable| function. See
-// |CRYPTO_cpu_perf_is_like_silvermont|.
-
-inline int CRYPTO_is_AVX_capable(void) {
-#if defined(__AVX__)
-  return 1;
-#else
-  return (OPENSSL_get_ia32cap(1) & (1u << 28)) != 0;
-#endif
-}
-
-inline int CRYPTO_is_RDRAND_capable(void) {
-  // We intentionally do not check |__RDRND__| here. On some AMD processors, we
-  // will act as if the hardware is RDRAND-incapable, even it actually supports
-  // it. See cpu_intel.c.
-  return (OPENSSL_get_ia32cap(1) & (1u << 30)) != 0;
-}
-
-// See Intel manual, volume 2A, table 3-8.
-
-inline int CRYPTO_is_BMI1_capable(void) {
-#if defined(__BMI__)
-  return 1;
-#else
-  return (OPENSSL_get_ia32cap(2) & (1u << 3)) != 0;
-#endif
-}
-
-inline int CRYPTO_is_AVX2_capable(void) {
-#if defined(__AVX2__)
-  return 1;
-#else
-  return (OPENSSL_get_ia32cap(2) & (1u << 5)) != 0;
-#endif
-}
-
-inline int CRYPTO_is_BMI2_capable(void) {
-#if defined(__BMI2__)
-  return 1;
-#else
-  return (OPENSSL_get_ia32cap(2) & (1u << 8)) != 0;
-#endif
-}
-
-inline int CRYPTO_is_ADX_capable(void) {
-#if defined(__ADX__)
-  return 1;
-#else
-  return (OPENSSL_get_ia32cap(2) & (1u << 19)) != 0;
-#endif
-}
-
-// SHA-1 and SHA-256 are defined as a single extension.
-inline int CRYPTO_is_x86_SHA_capable(void) {
-#if defined(__SHA__)
-  return 1;
-#else
-  return (OPENSSL_get_ia32cap(2) & (1u << 29)) != 0;
-#endif
-}
-
-// CRYPTO_cpu_perf_is_like_silvermont returns one if, based on a heuristic, the
-// CPU has Silvermont-like performance characteristics. It is often faster to
-// run different codepaths on these CPUs than the available instructions would
-// otherwise select. See chacha-x86_64.pl.
-//
-// Bonnell, Silvermont's predecessor in the Atom lineup, will also be matched by
-// this. Goldmont (Silvermont's successor in the Atom lineup) added XSAVE so it
-// isn't matched by this. Various sources indicate AMD first implemented MOVBE
-// and XSAVE at the same time in Jaguar, so it seems like AMD chips will not be
-// matched by this. That seems to be the case for other x86(-64) CPUs.
-inline int CRYPTO_cpu_perf_is_like_silvermont(void) {
-  // WARNING: This MUST NOT be used to guard the execution of the XSAVE
-  // instruction. This is the "hardware supports XSAVE" bit, not the OSXSAVE bit
-  // that indicates whether we can safely execute XSAVE. This bit may be set
-  // even when XSAVE is disabled (by the operating system). See how the users of
-  // this bit use it.
-  //
-  // Historically, the XSAVE bit was artificially cleared on Knights Landing
-  // and Knights Mill chips, but as Intel has removed all support from GCC,
-  // LLVM, and SDE, we assume they are no longer worth special-casing.
-  int hardware_supports_xsave = (OPENSSL_get_ia32cap(1) & (1u << 26)) != 0;
-  return !hardware_supports_xsave && CRYPTO_is_MOVBE_capable();
-}
-
-inline int CRYPTO_is_AVX512BW_capable(void) {
-#if defined(__AVX512BW__)
-  return 1;
-#else
-  return (OPENSSL_get_ia32cap(2) & (1u << 30)) != 0;
-#endif
-}
-
-inline int CRYPTO_is_AVX512VL_capable(void) {
-#if defined(__AVX512VL__)
-  return 1;
-#else
-  return (OPENSSL_get_ia32cap(2) & (1u << 31)) != 0;
-#endif
-}
-
-// CRYPTO_cpu_avoid_zmm_registers returns 1 if zmm registers (512-bit vectors)
-// should not be used even if the CPU supports them.
-//
-// Note that this reuses the bit for the removed MPX feature.
-inline int CRYPTO_cpu_avoid_zmm_registers(void) {
-  return (OPENSSL_get_ia32cap(2) & (1u << 14)) != 0;
-}
-
-inline int CRYPTO_is_VAES_capable(void) {
-#if defined(__VAES__)
-  return 1;
-#else
-  return (OPENSSL_get_ia32cap(3) & (1u << 9)) != 0;
-#endif
-}
-
-inline int CRYPTO_is_VPCLMULQDQ_capable(void) {
-#if defined(__VPCLMULQDQ__)
-  return 1;
-#else
-  return (OPENSSL_get_ia32cap(3) & (1u << 10)) != 0;
-#endif
-}
-
-#endif  // OPENSSL_X86 || OPENSSL_X86_64
-
-#if defined(OPENSSL_ARM) || defined(OPENSSL_AARCH64)
-
-// ARMV7_NEON indicates support for NEON.
-#define ARMV7_NEON (1 << 0)
-
-// ARMV8_AES indicates support for hardware AES instructions.
-#define ARMV8_AES (1 << 2)
-
-// ARMV8_SHA1 indicates support for hardware SHA-1 instructions.
-#define ARMV8_SHA1 (1 << 3)
-
-// ARMV8_SHA256 indicates support for hardware SHA-256 instructions.
-#define ARMV8_SHA256 (1 << 4)
-
-// ARMV8_PMULL indicates support for carryless multiplication.
-#define ARMV8_PMULL (1 << 5)
-
-// ARMV8_SHA512 indicates support for hardware SHA-512 instructions.
-#define ARMV8_SHA512 (1 << 6)
-
-// OPENSSL_armcap_P contains ARM CPU capabilities as a bitmask of the above
-// constants. This should only be accessed with |OPENSSL_get_armcap|.
-extern uint32_t OPENSSL_armcap_P;
-
-// OPENSSL_get_armcap initializes the library if needed and returns ARM CPU
-// capabilities. It is marked as a const function so duplicate calls can be
-// merged by the compiler.
-OPENSSL_ATTR_CONST uint32_t OPENSSL_get_armcap(void);
-
-// Normalize some older feature flags to their modern ACLE values.
-// https://developer.arm.com/architectures/system-architectures/software-standards/acle
-#if defined(__ARM_NEON__) && !defined(__ARM_NEON)
-#define __ARM_NEON 1
-#endif
-#if defined(__ARM_FEATURE_CRYPTO)
-#if !defined(__ARM_FEATURE_AES)
-#define __ARM_FEATURE_AES 1
-#endif
-#if !defined(__ARM_FEATURE_SHA2)
-#define __ARM_FEATURE_SHA2 1
-#endif
-#endif
-
-// CRYPTO_is_NEON_capable returns true if the current CPU has a NEON unit. If
-// this is known statically, it is a constant inline function.
-inline int CRYPTO_is_NEON_capable(void) {
-#if defined(OPENSSL_STATIC_ARMCAP_NEON) || defined(__ARM_NEON)
-  return 1;
-#elif defined(OPENSSL_STATIC_ARMCAP)
-  return 0;
-#else
-  return (OPENSSL_get_armcap() & ARMV7_NEON) != 0;
-#endif
-}
-
-inline int CRYPTO_is_ARMv8_AES_capable(void) {
-#if defined(OPENSSL_STATIC_ARMCAP_AES) || defined(__ARM_FEATURE_AES)
-  return 1;
-#elif defined(OPENSSL_STATIC_ARMCAP)
-  return 0;
-#else
-  return (OPENSSL_get_armcap() & ARMV8_AES) != 0;
-#endif
-}
-
-inline int CRYPTO_is_ARMv8_PMULL_capable(void) {
-#if defined(OPENSSL_STATIC_ARMCAP_PMULL) || defined(__ARM_FEATURE_AES)
-  return 1;
-#elif defined(OPENSSL_STATIC_ARMCAP)
-  return 0;
-#else
-  return (OPENSSL_get_armcap() & ARMV8_PMULL) != 0;
-#endif
-}
-
-inline int CRYPTO_is_ARMv8_SHA1_capable(void) {
-  // SHA-1 and SHA-2 (only) share |__ARM_FEATURE_SHA2| but otherwise
-  // are dealt with independently.
-#if defined(OPENSSL_STATIC_ARMCAP_SHA1) || defined(__ARM_FEATURE_SHA2)
-  return 1;
-#elif defined(OPENSSL_STATIC_ARMCAP)
-  return 0;
-#else
-  return (OPENSSL_get_armcap() & ARMV8_SHA1) != 0;
-#endif
-}
-
-inline int CRYPTO_is_ARMv8_SHA256_capable(void) {
-  // SHA-1 and SHA-2 (only) share |__ARM_FEATURE_SHA2| but otherwise
-  // are dealt with independently.
-#if defined(OPENSSL_STATIC_ARMCAP_SHA256) || defined(__ARM_FEATURE_SHA2)
-  return 1;
-#elif defined(OPENSSL_STATIC_ARMCAP)
-  return 0;
-#else
-  return (OPENSSL_get_armcap() & ARMV8_SHA256) != 0;
-#endif
-}
-
-inline int CRYPTO_is_ARMv8_SHA512_capable(void) {
-  // There is no |OPENSSL_STATIC_ARMCAP_SHA512|.
-#if defined(__ARM_FEATURE_SHA512)
-  return 1;
-#elif defined(OPENSSL_STATIC_ARMCAP)
-  return 0;
-#else
-  return (OPENSSL_get_armcap() & ARMV8_SHA512) != 0;
-#endif
-}
-
-#endif  // OPENSSL_ARM || OPENSSL_AARCH64
-
-#if defined(BORINGSSL_DISPATCH_TEST)
-// Runtime CPU dispatch testing support
-
-// BORINGSSL_function_hit is an array of flags. The following functions will
-// set these flags if BORINGSSL_DISPATCH_TEST is defined.
-//   0: aes_hw_ctr32_encrypt_blocks
-//   1: aes_hw_encrypt
-//   2: aesni_gcm_encrypt
-//   3: aes_hw_set_encrypt_key
-//   4: vpaes_encrypt
-//   5: vpaes_set_encrypt_key
-//   6: aes_gcm_enc_update_vaes_avx10_256 [reserved]
-//   7: aes_gcm_enc_update_vaes_avx10_512
-//   8: aes_gcm_enc_update_vaes_avx2
-extern uint8_t BORINGSSL_function_hit[9];
-#endif  // BORINGSSL_DISPATCH_TEST
-
-// OPENSSL_vasprintf_internal is just like |vasprintf(3)|. If |system_malloc| is
-// 0, memory will be allocated with |OPENSSL_malloc| and must be freed with
-// |OPENSSL_free|. Otherwise the system |malloc| function is used and the memory
-// must be freed with the system |free| function.
-OPENSSL_EXPORT int OPENSSL_vasprintf_internal(char **str, const char *format,
-                                              va_list args, int system_malloc)
-    OPENSSL_PRINTF_FORMAT_FUNC(2, 0);
-
-#if defined(__cplusplus)
-}  // extern C
-#endif
-
-// Arithmetic functions.
-
-// CRYPTO_addc_* returns |x + y + carry|, and sets |*out_carry| to the carry
-// bit. |carry| must be zero or one.
-#if OPENSSL_HAS_BUILTIN(__builtin_addc)
-
-inline unsigned int CRYPTO_addc_impl(unsigned int x, unsigned int y,
-                                     unsigned int carry,
-                                     unsigned int *out_carry) {
-  return __builtin_addc(x, y, carry, out_carry);
-}
-
-inline unsigned long CRYPTO_addc_impl(unsigned long x, unsigned long y,
-                                      unsigned long carry,
-                                      unsigned long *out_carry) {
-  return __builtin_addcl(x, y, carry, out_carry);
-}
-
-inline unsigned long long CRYPTO_addc_impl(unsigned long long x,
-                                           unsigned long long y,
-                                           unsigned long long carry,
-                                           unsigned long long *out_carry) {
-  return __builtin_addcll(x, y, carry, out_carry);
-}
-
-inline uint32_t CRYPTO_addc_u32(uint32_t x, uint32_t y, uint32_t carry,
-                                uint32_t *out_carry) {
-  return CRYPTO_addc_impl(x, y, carry, out_carry);
-}
-
-inline uint64_t CRYPTO_addc_u64(uint64_t x, uint64_t y, uint64_t carry,
-                                uint64_t *out_carry) {
-  return CRYPTO_addc_impl(x, y, carry, out_carry);
-}
-
-#else
-
-static inline uint32_t CRYPTO_addc_u32(uint32_t x, uint32_t y, uint32_t carry,
-                                       uint32_t *out_carry) {
-  declassify_assert(carry <= 1);
-  uint64_t ret = carry;
-  ret += (uint64_t)x + y;
-  *out_carry = (uint32_t)(ret >> 32);
-  return (uint32_t)ret;
-}
-
-static inline uint64_t CRYPTO_addc_u64(uint64_t x, uint64_t y, uint64_t carry,
-                                       uint64_t *out_carry) {
-  declassify_assert(carry <= 1);
-#if defined(BORINGSSL_HAS_UINT128)
-  uint128_t ret = carry;
-  ret += (uint128_t)x + y;
-  *out_carry = (uint64_t)(ret >> 64);
-  return (uint64_t)ret;
-#else
-  x += carry;
-  carry = x < carry;
-  uint64_t ret = x + y;
-  carry += ret < x;
-  *out_carry = carry;
-  return ret;
-#endif
-}
-#endif
-
-
-// CRYPTO_subc_* returns |x - y - borrow|, and sets |*out_borrow| to the borrow
-// bit. |borrow| must be zero or one.
-#if OPENSSL_HAS_BUILTIN(__builtin_subc)
-
-inline unsigned int CRYPTO_subc_impl(unsigned int x, unsigned int y,
-                                     unsigned int borrow,
-                                     unsigned int *out_borrow) {
-  return __builtin_subc(x, y, borrow, out_borrow);
-}
-
-inline unsigned long CRYPTO_subc_impl(unsigned long x, unsigned long y,
-                                      unsigned long borrow,
-                                      unsigned long *out_borrow) {
-  return __builtin_subcl(x, y, borrow, out_borrow);
-}
-
-inline unsigned long long CRYPTO_subc_impl(unsigned long long x,
-                                           unsigned long long y,
-                                           unsigned long long borrow,
-                                           unsigned long long *out_borrow) {
-  return __builtin_subcll(x, y, borrow, out_borrow);
-}
-
-inline uint32_t CRYPTO_subc_u32(uint32_t x, uint32_t y, uint32_t borrow,
-                                uint32_t *out_borrow) {
-  return CRYPTO_subc_impl(x, y, borrow, out_borrow);
-}
-
-inline uint64_t CRYPTO_subc_u64(uint64_t x, uint64_t y, uint64_t borrow,
-                                uint64_t *out_borrow) {
-  return CRYPTO_subc_impl(x, y, borrow, out_borrow);
-}
-
-#else
-
-static inline uint32_t CRYPTO_subc_u32(uint32_t x, uint32_t y, uint32_t borrow,
-                                       uint32_t *out_borrow) {
-  declassify_assert(borrow <= 1);
-  uint32_t ret = x - y - borrow;
-  *out_borrow = (x < y) | ((x == y) & borrow);
-  return ret;
-}
-
-static inline uint64_t CRYPTO_subc_u64(uint64_t x, uint64_t y, uint64_t borrow,
-                                       uint64_t *out_borrow) {
-  declassify_assert(borrow <= 1);
-  uint64_t ret = x - y - borrow;
-  *out_borrow = (x < y) | ((x == y) & borrow);
-  return ret;
-}
-#endif
-
-#if defined(OPENSSL_64_BIT)
-#define CRYPTO_addc_w CRYPTO_addc_u64
-#define CRYPTO_subc_w CRYPTO_subc_u64
-#else
-#define CRYPTO_addc_w CRYPTO_addc_u32
-#define CRYPTO_subc_w CRYPTO_subc_u32
-#endif
->>>>>>> 9bb8f779
 
 #if defined(OPENSSL_ARM)
 extern alignas(4) uint32_t neon_available;
