--- conflicted
+++ resolved
@@ -165,205 +165,17 @@
 #error "Must define either OPENSSL_32_BIT or OPENSSL_64_BIT"
 #endif
 
-<<<<<<< HEAD
-=======
-#if !defined(OPENSSL_NO_ASM) && (defined(__GNUC__) || defined(__clang__))
-#define BN_CAN_USE_INLINE_ASM
-#endif
-
-// MOD_EXP_CTIME_ALIGN is the alignment needed for |BN_mod_exp_mont_consttime|'s
-// tables.
-//
-// TODO(davidben): Historically, this alignment came from cache line
-// assumptions, which we've since removed. Is 64-byte alignment still necessary
-// or ideal? The true alignment requirement seems to now be 32 bytes, coming
-// from RSAZ's use of VMOVDQA to a YMM register. Non-x86_64 has even fewer
-// requirements.
-#define MOD_EXP_CTIME_ALIGN 64
-
-// MOD_EXP_CTIME_STORAGE_LEN is the number of |BN_ULONG|s needed for the
-// |BN_mod_exp_mont_consttime| stack-allocated storage buffer. The buffer is
-// just the right size for the RSAZ and is about ~1KB larger than what's
-// necessary (4480 bytes) for 1024-bit inputs.
-#define MOD_EXP_CTIME_STORAGE_LEN \
-  (((320u * 3u) + (32u * 9u * 16u)) / sizeof(BN_ULONG))
-
-#define STATIC_BIGNUM(x)                                    \
-  {                                                         \
-    (BN_ULONG *)(x), sizeof(x) / sizeof(BN_ULONG),          \
-        sizeof(x) / sizeof(BN_ULONG), 0, BN_FLG_STATIC_DATA \
-  }
-
-#if defined(BN_ULLONG)
-#define Lw(t) ((BN_ULONG)(t))
-#define Hw(t) ((BN_ULONG)((t) >> BN_BITS2))
-#endif
-
-// bn_minimal_width returns the minimal number of words needed to represent
-// |bn|.
-int bn_minimal_width(const BIGNUM *bn);
-
-// bn_set_minimal_width sets |bn->width| to |bn_minimal_width(bn)|. If |bn| is
-// zero, |bn->neg| is set to zero.
-void bn_set_minimal_width(BIGNUM *bn);
-
-// bn_wexpand ensures that |bn| has at least |words| works of space without
-// altering its value. It returns one on success or zero on allocation
-// failure.
-int bn_wexpand(BIGNUM *bn, size_t words);
-
-// bn_expand acts the same as |bn_wexpand|, but takes a number of bits rather
-// than a number of words.
-int bn_expand(BIGNUM *bn, size_t bits);
-
-// bn_resize_words adjusts |bn->width| to be |words|. It returns one on success
-// and zero on allocation error or if |bn|'s value is too large.
-OPENSSL_EXPORT int bn_resize_words(BIGNUM *bn, size_t words);
-
-// bn_select_words sets |r| to |a| if |mask| is all ones or |b| if |mask| is
-// all zeros.
-void bn_select_words(BN_ULONG *r, BN_ULONG mask, const BN_ULONG *a,
-                     const BN_ULONG *b, size_t num);
-
-// bn_set_words sets |bn| to the value encoded in the |num| words in |words|,
-// least significant word first.
-int bn_set_words(BIGNUM *bn, const BN_ULONG *words, size_t num);
-
-// bn_set_static_words acts like |bn_set_words|, but doesn't copy the data. A
-// flag is set on |bn| so that |BN_free| won't attempt to free the data.
-//
-// The |STATIC_BIGNUM| macro is probably a better solution for this outside of
-// the FIPS module. Inside of the FIPS module that macro generates rel.ro data,
-// which doesn't work with FIPS requirements.
-void bn_set_static_words(BIGNUM *bn, const BN_ULONG *words, size_t num);
-
-// bn_fits_in_words returns one if |bn| may be represented in |num| words, plus
-// a sign bit, and zero otherwise.
-int bn_fits_in_words(const BIGNUM *bn, size_t num);
-
-// bn_copy_words copies the value of |bn| to |out| and returns one if the value
-// is representable in |num| words. Otherwise, it returns zero.
-int bn_copy_words(BN_ULONG *out, size_t num, const BIGNUM *bn);
-
-// bn_assert_fits_in_bytes asserts that |bn| fits in |num| bytes. This is a
-// no-op in release builds, but triggers an assert in debug builds, and
-// declassifies all bytes which are therefore known to be zero in constant-time
-// validation.
-void bn_assert_fits_in_bytes(const BIGNUM *bn, size_t num);
-
-// bn_secret marks |bn|'s contents, but not its width or sign, as secret. See
-// |CONSTTIME_SECRET| for details.
-OPENSSL_INLINE void bn_secret(BIGNUM *bn) {
-  CONSTTIME_SECRET(bn->d, bn->width * sizeof(BN_ULONG));
-}
-
-// bn_declassify marks |bn|'s value as public. See |CONSTTIME_DECLASSIFY| for
-// details.
-OPENSSL_INLINE void bn_declassify(BIGNUM *bn) {
-  CONSTTIME_DECLASSIFY(bn->d, bn->width * sizeof(BN_ULONG));
-}
-
-// bn_mul_add_words multiples |ap| by |w|, adds the result to |rp|, and places
-// the result in |rp|. |ap| and |rp| must both be |num| words long. It returns
-// the carry word of the operation. |ap| and |rp| may be equal but otherwise may
-// not alias.
-BN_ULONG bn_mul_add_words(BN_ULONG *rp, const BN_ULONG *ap, size_t num,
-                          BN_ULONG w);
-
-// bn_mul_words multiples |ap| by |w| and places the result in |rp|. |ap| and
-// |rp| must both be |num| words long. It returns the carry word of the
-// operation. |ap| and |rp| may be equal but otherwise may not alias.
-BN_ULONG bn_mul_words(BN_ULONG *rp, const BN_ULONG *ap, size_t num, BN_ULONG w);
-
-// bn_sqr_words sets |rp[2*i]| and |rp[2*i+1]| to |ap[i]|'s square, for all |i|
-// up to |num|. |ap| is an array of |num| words and |rp| an array of |2*num|
-// words. |ap| and |rp| may not alias.
-//
-// This gives the contribution of the |ap[i]*ap[i]| terms when squaring |ap|.
-void bn_sqr_words(BN_ULONG *rp, const BN_ULONG *ap, size_t num);
-
-// bn_add_words adds |ap| to |bp| and places the result in |rp|, each of which
-// are |num| words long. It returns the carry bit, which is one if the operation
-// overflowed and zero otherwise. Any pair of |ap|, |bp|, and |rp| may be equal
-// to each other but otherwise may not alias.
-BN_ULONG bn_add_words(BN_ULONG *rp, const BN_ULONG *ap, const BN_ULONG *bp,
-                      size_t num);
-
-// bn_sub_words subtracts |bp| from |ap| and places the result in |rp|. It
-// returns the borrow bit, which is one if the computation underflowed and zero
-// otherwise. Any pair of |ap|, |bp|, and |rp| may be equal to each other but
-// otherwise may not alias.
-BN_ULONG bn_sub_words(BN_ULONG *rp, const BN_ULONG *ap, const BN_ULONG *bp,
-                      size_t num);
-
-// bn_mul_comba4 sets |r| to the product of |a| and |b|.
-void bn_mul_comba4(BN_ULONG r[8], const BN_ULONG a[4], const BN_ULONG b[4]);
-
-// bn_mul_comba8 sets |r| to the product of |a| and |b|.
-void bn_mul_comba8(BN_ULONG r[16], const BN_ULONG a[8], const BN_ULONG b[8]);
-
-// bn_sqr_comba8 sets |r| to |a|^2.
-void bn_sqr_comba8(BN_ULONG r[16], const BN_ULONG a[8]);
-
-// bn_sqr_comba4 sets |r| to |a|^2.
-void bn_sqr_comba4(BN_ULONG r[8], const BN_ULONG a[4]);
-
-// bn_less_than_words returns one if |a| < |b| and zero otherwise, where |a|
-// and |b| both are |len| words long. It runs in constant time.
-int bn_less_than_words(const BN_ULONG *a, const BN_ULONG *b, size_t len);
-
-// bn_in_range_words returns one if |min_inclusive| <= |a| < |max_exclusive|,
-// where |a| and |max_exclusive| both are |len| words long. |a| and
-// |max_exclusive| are treated as secret.
-int bn_in_range_words(const BN_ULONG *a, BN_ULONG min_inclusive,
-                      const BN_ULONG *max_exclusive, size_t len);
-
-// bn_rand_range_words sets |out| to a uniformly distributed random number from
-// |min_inclusive| to |max_exclusive|. Both |out| and |max_exclusive| are |len|
-// words long.
-//
-// This function runs in time independent of the result, but |min_inclusive| and
-// |max_exclusive| are public data. (Information about the range is unavoidably
-// leaked by how many iterations it took to select a number.)
-int bn_rand_range_words(BN_ULONG *out, BN_ULONG min_inclusive,
-                        const BN_ULONG *max_exclusive, size_t len,
-                        const uint8_t additional_data[32]);
-
-// bn_range_secret_range behaves like |BN_rand_range_ex|, but treats
-// |max_exclusive| as secret. Because of this constraint, the distribution of
-// values returned is more complex.
-//
-// Rather than repeatedly generating values until one is in range, which would
-// leak information, it generates one value. If the value is in range, it sets
-// |*out_is_uniform| to one. Otherwise, it sets |*out_is_uniform| to zero,
-// fixing up the value to force it in range.
-//
-// The subset of calls to |bn_rand_secret_range| which set |*out_is_uniform| to
-// one are uniformly distributed in the target range. Calls overall are not.
-// This function is intended for use in situations where the extra values are
-// still usable and where the number of iterations needed to reach the target
-// number of uniform outputs may be blinded for negligible probabilities of
-// timing leaks.
-//
-// Although this function treats |max_exclusive| as secret, it treats the number
-// of bits in |max_exclusive| as public.
-int bn_rand_secret_range(BIGNUM *r, int *out_is_uniform, BN_ULONG min_inclusive,
-                         const BIGNUM *max_exclusive);
+
 
 // BN_MONTGOMERY_MAX_WORDS is the maximum numer of words allowed in a |BIGNUM|
 // used with Montgomery reduction. Ideally this limit would be applied to all
 // |BIGNUM|s, in |bn_wexpand|, but the exactfloat library needs to create 8 MiB
 // values for other operations.
-#define BN_MONTGOMERY_MAX_WORDS (8 * 1024 / sizeof(BN_ULONG))
-
-#if !defined(OPENSSL_NO_ASM) &&                         \
-    (defined(OPENSSL_X86) || defined(OPENSSL_X86_64) || \
-     defined(OPENSSL_ARM) || defined(OPENSSL_AARCH64))
-#define OPENSSL_BN_ASM_MONT
+// #define BN_MONTGOMERY_MAX_WORDS (8 * 1024 / sizeof(BN_ULONG))
+
 // bn_mul_mont writes |ap| * |bp| mod |np| to |rp|, each |num| words
-// long. Inputs and outputs are in Montgomery form. |n0| is a pointer to the
-// corresponding field in |BN_MONT_CTX|. It returns one if |bn_mul_mont| handles
-// inputs of this size and zero otherwise.
+// long. Inputs and outputs are in Montgomery form. |n0| is a pointer to
+// an |N0|.
 //
 // If at least one of |ap| or |bp| is fully reduced, |rp| will be fully reduced.
 // If neither is fully-reduced, the output may not be either.
@@ -378,53 +190,34 @@
 //
 // See also discussion in |ToWord| in abi_test.h for notes on smaller-than-word
 // inputs.
-int bn_mul_mont(BN_ULONG *rp, const BN_ULONG *ap, const BN_ULONG *bp,
-                const BN_ULONG *np, const BN_ULONG *n0, size_t num);
-
-#if defined(OPENSSL_X86_64)
-int bn_mul_mont_nohw(BN_ULONG *rp, const BN_ULONG *ap, const BN_ULONG *bp,
-                     const BN_ULONG *np, const BN_ULONG *n0, size_t num);
-OPENSSL_INLINE int bn_mul4x_mont_capable(size_t num) {
-  return (num >= 8) && ((num & 3) == 0);
-}
-int bn_mul4x_mont(BN_ULONG *rp, const BN_ULONG *ap, const BN_ULONG *bp,
-                  const BN_ULONG *np, const BN_ULONG *n0, size_t num);
-OPENSSL_INLINE int bn_mulx4x_mont_capable(size_t num) {
-  // MULX is in BMI2.
-  return bn_mul4x_mont_capable(num) && CRYPTO_is_BMI2_capable() &&
-         CRYPTO_is_ADX_capable();
-}
-int bn_mulx4x_mont(BN_ULONG *rp, const BN_ULONG *ap, const BN_ULONG *bp,
-                   const BN_ULONG *np, const BN_ULONG *n0, size_t num);
-OPENSSL_INLINE int bn_sqr8x_mont_capable(size_t num) {
-  return (num >= 8) && ((num & 7) == 0);
-}
-int bn_sqr8x_mont(BN_ULONG *rp, const BN_ULONG *ap, const BN_ULONG *unused_bp,
-                  const BN_ULONG *np, const BN_ULONG *n0, size_t num);
-#endif // defined(OPENSSL_X86_64)
-
-#endif
-
-#if !defined(OPENSSL_NO_ASM) && defined(OPENSSL_X86_64)
-#define OPENSSL_BN_ASM_MONT5
->>>>>>> 7cb8df57
-
+//
 // |num| must be at least 4, at least on x86.
 //
 // In other forks, |bn_mul_mont| returns an |int| indicating whether it
 // actually did the multiplication. All our implementations always do the
 // multiplication, and forcing callers to deal with the possibility of it
 // failing just leads to further problems.
-//
-// In other forks, |bn_mod_mul|'s `num` argument has type |int| but it is
-// implicitly treated as a |size_t|; when |int| is smaller than |size_t|
-// then the |movq 48(%rsp),%r9| done by x86_64-xlate.pl implicitly does the
-// conversion.
 OPENSSL_STATIC_ASSERT(sizeof(int) == sizeof(size_t) ||
                       (sizeof(int) == 4 && sizeof(size_t) == 8),
                       "int and size_t ABI mismatch");
-void bn_mul_mont(BN_ULONG *rp, const BN_ULONG *ap, const BN_ULONG *bp,
-                 const BN_ULONG *np, const BN_ULONG *n0, size_t num);
+#if defined(OPENSSL_X86_64)
+void bn_mul_mont_nohw(BN_ULONG *rp, const BN_ULONG *ap, const BN_ULONG *bp,
+                      const BN_ULONG *np, const BN_ULONG *n0, size_t num);
+static inline void bn_mul_mont_small(
+    BN_ULONG *rp, const BN_ULONG *ap, const BN_ULONG *bp,
+    const BN_ULONG *np, const BN_ULONG *n0, size_t num) {
+    bn_mul_mont_nohw(rp, ap, bp, np, n0, num);
+}
+#else
+void bn_mul_mont(
+    BN_ULONG *rp, const BN_ULONG *ap, const BN_ULONG *bp,
+    const BN_ULONG *np, const BN_ULONG *n0, size_t num);
+static inline void bn_mul_mont_small(
+    BN_ULONG *rp, const BN_ULONG *ap, const BN_ULONG *bp,
+    const BN_ULONG *np, const BN_ULONG *n0, size_t num) {
+    bn_mul_mont(rp, ap, bp, np, n0, num);
+}
+#endif
 
 static inline void bn_umult_lohi(BN_ULONG *low_out, BN_ULONG *high_out,
                                  BN_ULONG a, BN_ULONG b) {
