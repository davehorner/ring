#! /usr/bin/env perl
# Copyright 2015-2016 The OpenSSL Project Authors. All Rights Reserved.
#
# Licensed under the Apache License, Version 2.0 (the "License");
# you may not use this file except in compliance with the License.
# You may obtain a copy of the License at
#
#     https://www.apache.org/licenses/LICENSE-2.0
#
# Unless required by applicable law or agreed to in writing, software
# distributed under the License is distributed on an "AS IS" BASIS,
# WITHOUT WARRANTIES OR CONDITIONS OF ANY KIND, either express or implied.
# See the License for the specific language governing permissions and
# limitations under the License.


# ====================================================================
# Written by Andy Polyakov <appro@openssl.org> for the OpenSSL
# project.
# ====================================================================

# March 2015
#
# "Teaser" Montgomery multiplication module for ARMv8. Needs more
# work. While it does improve RSA sign performance by 20-30% (less for
# longer keys) on most processors, for some reason RSA2048 is not
# faster and RSA4096 goes 15-20% slower on Cortex-A57. Multiplication
# instruction issue rate is limited on processor in question, meaning
# that dedicated squaring procedure is a must. Well, actually all
# contemporary AArch64 processors seem to have limited multiplication
# issue rate, i.e. they can't issue multiplication every cycle, which
# explains moderate improvement coefficients in comparison to
# compiler-generated code. Recall that compiler is instructed to use
# umulh and therefore uses same amount of multiplication instructions
# to do the job. Assembly's edge is to minimize number of "collateral"
# instructions and of course instruction scheduling.
#
# April 2015
#
# Squaring procedure that handles lengths divisible by 8 improves
# RSA/DSA performance by 25-40-60% depending on processor and key
# length. Overall improvement coefficients are always positive in
# comparison to compiler-generated code. On Cortex-A57 improvement
# is still modest on longest key lengths, while others exhibit e.g.
# 50-70% improvement for RSA4096 sign. RSA2048 sign is ~25% faster
# on Cortex-A57 and ~60-100% faster on others.

$flavour = shift;
$output  = shift;

$0 =~ m/(.*[\/\\])[^\/\\]+$/; $dir=$1;
( $xlate="${dir}arm-xlate.pl" and -f $xlate ) or
( $xlate="${dir}../../../perlasm/arm-xlate.pl" and -f $xlate) or
die "can't locate arm-xlate.pl";

open OUT,"| \"$^X\" \"$xlate\" $flavour \"$output\"";
*STDOUT=*OUT;

($lo0,$hi0,$aj,$m0,$alo,$ahi,
 $lo1,$hi1,$nj,$m1,$nlo,$nhi,
 $ovf, $i,$j,$tp,$tj) = map("x$_",6..17,19..24);

# void bn_mul_mont_nohw(
$rp="x0";	# BN_ULONG *rp,
$ap="x1";	# const BN_ULONG *ap,
$bp="x2";	# const BN_ULONG *bp,
$np="x3";	# const BN_ULONG *np,
$n0="x4";	# const BN_ULONG *n0,
$num="x5";	# size_t num);

$code.=<<___;
<<<<<<< HEAD
#include <ring-core/arm_arch.h>

=======
>>>>>>> 9bb8f779
.text

.globl	bn_mul_mont_nohw
.type	bn_mul_mont_nohw,%function
.align	5
bn_mul_mont_nohw:
	AARCH64_SIGN_LINK_REGISTER
	stp	x29,x30,[sp,#-64]!
	add	x29,sp,#0
	stp	x19,x20,[sp,#16]
	stp	x21,x22,[sp,#32]
	stp	x23,x24,[sp,#48]

	ldr	$m0,[$bp],#8		// bp[0]
	sub	$tp,sp,$num,lsl#3
	ldp	$hi0,$aj,[$ap],#16	// ap[0..1]
	lsl	$num,$num,#3
	ldr	$n0,[$n0]		// *n0
	and	$tp,$tp,#-16		// ABI says so
	ldp	$hi1,$nj,[$np],#16	// np[0..1]

	mul	$lo0,$hi0,$m0		// ap[0]*bp[0]
	sub	$j,$num,#16		// j=num-2
	umulh	$hi0,$hi0,$m0
	mul	$alo,$aj,$m0		// ap[1]*bp[0]
	umulh	$ahi,$aj,$m0

	mul	$m1,$lo0,$n0		// "tp[0]"*n0
	mov	sp,$tp			// alloca

	// (*)	mul	$lo1,$hi1,$m1	// np[0]*m1
	umulh	$hi1,$hi1,$m1
	mul	$nlo,$nj,$m1		// np[1]*m1
	// (*)	adds	$lo1,$lo1,$lo0	// discarded
	// (*)	As for removal of first multiplication and addition
	//	instructions. The outcome of first addition is
	//	guaranteed to be zero, which leaves two computationally
	//	significant outcomes: it either carries or not. Then
	//	question is when does it carry? Is there alternative
	//	way to deduce it? If you follow operations, you can
	//	observe that condition for carry is quite simple:
	//	$lo0 being non-zero. So that carry can be calculated
	//	by adding -1 to $lo0. That's what next instruction does.
	subs	xzr,$lo0,#1		// (*)
	umulh	$nhi,$nj,$m1
	adc	$hi1,$hi1,xzr
	cbz	$j,.L1st_skip

.L1st:
	ldr	$aj,[$ap],#8
	adds	$lo0,$alo,$hi0
	sub	$j,$j,#8		// j--
	adc	$hi0,$ahi,xzr

	ldr	$nj,[$np],#8
	adds	$lo1,$nlo,$hi1
	mul	$alo,$aj,$m0		// ap[j]*bp[0]
	adc	$hi1,$nhi,xzr
	umulh	$ahi,$aj,$m0

	adds	$lo1,$lo1,$lo0
	mul	$nlo,$nj,$m1		// np[j]*m1
	adc	$hi1,$hi1,xzr
	umulh	$nhi,$nj,$m1
	str	$lo1,[$tp],#8		// tp[j-1]
	cbnz	$j,.L1st

.L1st_skip:
	adds	$lo0,$alo,$hi0
	sub	$ap,$ap,$num		// rewind $ap
	adc	$hi0,$ahi,xzr

	adds	$lo1,$nlo,$hi1
	sub	$np,$np,$num		// rewind $np
	adc	$hi1,$nhi,xzr

	adds	$lo1,$lo1,$lo0
	sub	$i,$num,#8		// i=num-1
	adcs	$hi1,$hi1,$hi0

	adc	$ovf,xzr,xzr		// upmost overflow bit
	stp	$lo1,$hi1,[$tp]

.Louter:
	ldr	$m0,[$bp],#8		// bp[i]
	ldp	$hi0,$aj,[$ap],#16
	ldr	$tj,[sp]		// tp[0]
	add	$tp,sp,#8

	mul	$lo0,$hi0,$m0		// ap[0]*bp[i]
	sub	$j,$num,#16		// j=num-2
	umulh	$hi0,$hi0,$m0
	ldp	$hi1,$nj,[$np],#16
	mul	$alo,$aj,$m0		// ap[1]*bp[i]
	adds	$lo0,$lo0,$tj
	umulh	$ahi,$aj,$m0
	adc	$hi0,$hi0,xzr

	mul	$m1,$lo0,$n0
	sub	$i,$i,#8		// i--

	// (*)	mul	$lo1,$hi1,$m1	// np[0]*m1
	umulh	$hi1,$hi1,$m1
	mul	$nlo,$nj,$m1		// np[1]*m1
	// (*)	adds	$lo1,$lo1,$lo0
	subs	xzr,$lo0,#1		// (*)
	umulh	$nhi,$nj,$m1
	cbz	$j,.Linner_skip

.Linner:
	ldr	$aj,[$ap],#8
	adc	$hi1,$hi1,xzr
	ldr	$tj,[$tp],#8		// tp[j]
	adds	$lo0,$alo,$hi0
	sub	$j,$j,#8		// j--
	adc	$hi0,$ahi,xzr

	adds	$lo1,$nlo,$hi1
	ldr	$nj,[$np],#8
	adc	$hi1,$nhi,xzr

	mul	$alo,$aj,$m0		// ap[j]*bp[i]
	adds	$lo0,$lo0,$tj
	umulh	$ahi,$aj,$m0
	adc	$hi0,$hi0,xzr

	mul	$nlo,$nj,$m1		// np[j]*m1
	adds	$lo1,$lo1,$lo0
	umulh	$nhi,$nj,$m1
	str	$lo1,[$tp,#-16]		// tp[j-1]
	cbnz	$j,.Linner

.Linner_skip:
	ldr	$tj,[$tp],#8		// tp[j]
	adc	$hi1,$hi1,xzr
	adds	$lo0,$alo,$hi0
	sub	$ap,$ap,$num		// rewind $ap
	adc	$hi0,$ahi,xzr

	adds	$lo1,$nlo,$hi1
	sub	$np,$np,$num		// rewind $np
	adcs	$hi1,$nhi,$ovf
	adc	$ovf,xzr,xzr

	adds	$lo0,$lo0,$tj
	adc	$hi0,$hi0,xzr

	adds	$lo1,$lo1,$lo0
	adcs	$hi1,$hi1,$hi0
	adc	$ovf,$ovf,xzr		// upmost overflow bit
	stp	$lo1,$hi1,[$tp,#-16]

	cbnz	$i,.Louter

	// Final step. We see if result is larger than modulus, and
	// if it is, subtract the modulus. But comparison implies
	// subtraction. So we subtract modulus, see if it borrowed,
	// and conditionally copy original value.
	ldr	$tj,[sp]		// tp[0]
	add	$tp,sp,#8
	ldr	$nj,[$np],#8		// np[0]
	subs	$j,$num,#8		// j=num-1 and clear borrow
	mov	$ap,$rp
.Lsub:
	sbcs	$aj,$tj,$nj		// tp[j]-np[j]
	ldr	$tj,[$tp],#8
	sub	$j,$j,#8		// j--
	ldr	$nj,[$np],#8
	str	$aj,[$ap],#8		// rp[j]=tp[j]-np[j]
	cbnz	$j,.Lsub

	sbcs	$aj,$tj,$nj
	sbcs	$ovf,$ovf,xzr		// did it borrow?
	str	$aj,[$ap],#8		// rp[num-1]

	ldr	$tj,[sp]		// tp[0]
	add	$tp,sp,#8
	ldr	$aj,[$rp],#8		// rp[0]
	sub	$num,$num,#8		// num--
	nop
.Lcond_copy:
	sub	$num,$num,#8		// num--
	csel	$nj,$tj,$aj,lo		// did it borrow?
	ldr	$tj,[$tp],#8
	ldr	$aj,[$rp],#8
	str	xzr,[$tp,#-16]		// wipe tp
	str	$nj,[$rp,#-16]
	cbnz	$num,.Lcond_copy

	csel	$nj,$tj,$aj,lo
	str	xzr,[$tp,#-8]		// wipe tp
	str	$nj,[$rp,#-8]

	ldp	x19,x20,[x29,#16]
	mov	sp,x29
	ldp	x21,x22,[x29,#32]
	mov	x0,#1
	ldp	x23,x24,[x29,#48]
	ldr	x29,[sp],#64
	AARCH64_VALIDATE_LINK_REGISTER
	ret
.size	bn_mul_mont_nohw,.-bn_mul_mont_nohw
___
{
########################################################################
# Following is ARMv8 adaptation of sqrx8x_mont from x86_64-mont5 module.

my ($a0,$a1,$a2,$a3,$a4,$a5,$a6,$a7)=map("x$_",(6..13));
my ($t0,$t1,$t2,$t3)=map("x$_",(14..17));
my ($acc0,$acc1,$acc2,$acc3,$acc4,$acc5,$acc6,$acc7)=map("x$_",(19..26));
my ($cnt,$carry,$topmost)=("x27","x28","x30");
my ($tp,$ap_end,$na0)=($bp,$np,$carry);

$code.=<<___;
.globl	bn_sqr8x_mont
.type	bn_sqr8x_mont,%function
.align	5
bn_sqr8x_mont:
	AARCH64_SIGN_LINK_REGISTER
	stp	x29,x30,[sp,#-128]!
	add	x29,sp,#0
	stp	x19,x20,[sp,#16]
	stp	x21,x22,[sp,#32]
	stp	x23,x24,[sp,#48]
	stp	x25,x26,[sp,#64]
	stp	x27,x28,[sp,#80]
	stp	$rp,$np,[sp,#96]	// offload rp and np

	ldp	$a0,$a1,[$ap,#8*0]
	ldp	$a2,$a3,[$ap,#8*2]
	ldp	$a4,$a5,[$ap,#8*4]
	ldp	$a6,$a7,[$ap,#8*6]

	sub	$tp,sp,$num,lsl#4
	lsl	$num,$num,#3
	ldr	$n0,[$n0]		// *n0
	mov	sp,$tp			// alloca
	sub	$cnt,$num,#8*8
	b	.Lsqr8x_zero_start

.Lsqr8x_zero:
	sub	$cnt,$cnt,#8*8
	stp	xzr,xzr,[$tp,#8*0]
	stp	xzr,xzr,[$tp,#8*2]
	stp	xzr,xzr,[$tp,#8*4]
	stp	xzr,xzr,[$tp,#8*6]
.Lsqr8x_zero_start:
	stp	xzr,xzr,[$tp,#8*8]
	stp	xzr,xzr,[$tp,#8*10]
	stp	xzr,xzr,[$tp,#8*12]
	stp	xzr,xzr,[$tp,#8*14]
	add	$tp,$tp,#8*16
	cbnz	$cnt,.Lsqr8x_zero

	add	$ap_end,$ap,$num
	add	$ap,$ap,#8*8
	mov	$acc0,xzr
	mov	$acc1,xzr
	mov	$acc2,xzr
	mov	$acc3,xzr
	mov	$acc4,xzr
	mov	$acc5,xzr
	mov	$acc6,xzr
	mov	$acc7,xzr
	mov	$tp,sp
	str	$n0,[x29,#112]		// offload n0

	// Multiply everything but a[i]*a[i]
.align	4
.Lsqr8x_outer_loop:
        //                                                 a[1]a[0]	(i)
        //                                             a[2]a[0]
        //                                         a[3]a[0]
        //                                     a[4]a[0]
        //                                 a[5]a[0]
        //                             a[6]a[0]
        //                         a[7]a[0]
        //                                         a[2]a[1]		(ii)
        //                                     a[3]a[1]
        //                                 a[4]a[1]
        //                             a[5]a[1]
        //                         a[6]a[1]
        //                     a[7]a[1]
        //                                 a[3]a[2]			(iii)
        //                             a[4]a[2]
        //                         a[5]a[2]
        //                     a[6]a[2]
        //                 a[7]a[2]
        //                         a[4]a[3]				(iv)
        //                     a[5]a[3]
        //                 a[6]a[3]
        //             a[7]a[3]
        //                 a[5]a[4]					(v)
        //             a[6]a[4]
        //         a[7]a[4]
        //         a[6]a[5]						(vi)
        //     a[7]a[5]
        // a[7]a[6]							(vii)

	mul	$t0,$a1,$a0		// lo(a[1..7]*a[0])		(i)
	mul	$t1,$a2,$a0
	mul	$t2,$a3,$a0
	mul	$t3,$a4,$a0
	adds	$acc1,$acc1,$t0		// t[1]+lo(a[1]*a[0])
	mul	$t0,$a5,$a0
	adcs	$acc2,$acc2,$t1
	mul	$t1,$a6,$a0
	adcs	$acc3,$acc3,$t2
	mul	$t2,$a7,$a0
	adcs	$acc4,$acc4,$t3
	umulh	$t3,$a1,$a0		// hi(a[1..7]*a[0])
	adcs	$acc5,$acc5,$t0
	umulh	$t0,$a2,$a0
	adcs	$acc6,$acc6,$t1
	umulh	$t1,$a3,$a0
	adcs	$acc7,$acc7,$t2
	umulh	$t2,$a4,$a0
	stp	$acc0,$acc1,[$tp],#8*2	// t[0..1]
	adc	$acc0,xzr,xzr		// t[8]
	adds	$acc2,$acc2,$t3		// t[2]+lo(a[1]*a[0])
	umulh	$t3,$a5,$a0
	adcs	$acc3,$acc3,$t0
	umulh	$t0,$a6,$a0
	adcs	$acc4,$acc4,$t1
	umulh	$t1,$a7,$a0
	adcs	$acc5,$acc5,$t2
	 mul	$t2,$a2,$a1		// lo(a[2..7]*a[1])		(ii)
	adcs	$acc6,$acc6,$t3
	 mul	$t3,$a3,$a1
	adcs	$acc7,$acc7,$t0
	 mul	$t0,$a4,$a1
	adc	$acc0,$acc0,$t1

	mul	$t1,$a5,$a1
	adds	$acc3,$acc3,$t2
	mul	$t2,$a6,$a1
	adcs	$acc4,$acc4,$t3
	mul	$t3,$a7,$a1
	adcs	$acc5,$acc5,$t0
	umulh	$t0,$a2,$a1		// hi(a[2..7]*a[1])
	adcs	$acc6,$acc6,$t1
	umulh	$t1,$a3,$a1
	adcs	$acc7,$acc7,$t2
	umulh	$t2,$a4,$a1
	adcs	$acc0,$acc0,$t3
	umulh	$t3,$a5,$a1
	stp	$acc2,$acc3,[$tp],#8*2	// t[2..3]
	adc	$acc1,xzr,xzr		// t[9]
	adds	$acc4,$acc4,$t0
	umulh	$t0,$a6,$a1
	adcs	$acc5,$acc5,$t1
	umulh	$t1,$a7,$a1
	adcs	$acc6,$acc6,$t2
	 mul	$t2,$a3,$a2		// lo(a[3..7]*a[2])		(iii)
	adcs	$acc7,$acc7,$t3
	 mul	$t3,$a4,$a2
	adcs	$acc0,$acc0,$t0
	 mul	$t0,$a5,$a2
	adc	$acc1,$acc1,$t1

	mul	$t1,$a6,$a2
	adds	$acc5,$acc5,$t2
	mul	$t2,$a7,$a2
	adcs	$acc6,$acc6,$t3
	umulh	$t3,$a3,$a2		// hi(a[3..7]*a[2])
	adcs	$acc7,$acc7,$t0
	umulh	$t0,$a4,$a2
	adcs	$acc0,$acc0,$t1
	umulh	$t1,$a5,$a2
	adcs	$acc1,$acc1,$t2
	umulh	$t2,$a6,$a2
	stp	$acc4,$acc5,[$tp],#8*2	// t[4..5]
	adc	$acc2,xzr,xzr		// t[10]
	adds	$acc6,$acc6,$t3
	umulh	$t3,$a7,$a2
	adcs	$acc7,$acc7,$t0
	 mul	$t0,$a4,$a3		// lo(a[4..7]*a[3])		(iv)
	adcs	$acc0,$acc0,$t1
	 mul	$t1,$a5,$a3
	adcs	$acc1,$acc1,$t2
	 mul	$t2,$a6,$a3
	adc	$acc2,$acc2,$t3

	mul	$t3,$a7,$a3
	adds	$acc7,$acc7,$t0
	umulh	$t0,$a4,$a3		// hi(a[4..7]*a[3])
	adcs	$acc0,$acc0,$t1
	umulh	$t1,$a5,$a3
	adcs	$acc1,$acc1,$t2
	umulh	$t2,$a6,$a3
	adcs	$acc2,$acc2,$t3
	umulh	$t3,$a7,$a3
	stp	$acc6,$acc7,[$tp],#8*2	// t[6..7]
	adc	$acc3,xzr,xzr		// t[11]
	adds	$acc0,$acc0,$t0
	 mul	$t0,$a5,$a4		// lo(a[5..7]*a[4])		(v)
	adcs	$acc1,$acc1,$t1
	 mul	$t1,$a6,$a4
	adcs	$acc2,$acc2,$t2
	 mul	$t2,$a7,$a4
	adc	$acc3,$acc3,$t3

	umulh	$t3,$a5,$a4		// hi(a[5..7]*a[4])
	adds	$acc1,$acc1,$t0
	umulh	$t0,$a6,$a4
	adcs	$acc2,$acc2,$t1
	umulh	$t1,$a7,$a4
	adcs	$acc3,$acc3,$t2
	 mul	$t2,$a6,$a5		// lo(a[6..7]*a[5])		(vi)
	adc	$acc4,xzr,xzr		// t[12]
	adds	$acc2,$acc2,$t3
	 mul	$t3,$a7,$a5
	adcs	$acc3,$acc3,$t0
	 umulh	$t0,$a6,$a5		// hi(a[6..7]*a[5])
	adc	$acc4,$acc4,$t1

	umulh	$t1,$a7,$a5
	adds	$acc3,$acc3,$t2
	 mul	$t2,$a7,$a6		// lo(a[7]*a[6])		(vii)
	adcs	$acc4,$acc4,$t3
	 umulh	$t3,$a7,$a6		// hi(a[7]*a[6])
	adc	$acc5,xzr,xzr		// t[13]
	adds	$acc4,$acc4,$t0
	sub	$cnt,$ap_end,$ap	// done yet?
	adc	$acc5,$acc5,$t1

	adds	$acc5,$acc5,$t2
	sub	$t0,$ap_end,$num	// rewinded ap
	adc	$acc6,xzr,xzr		// t[14]
	add	$acc6,$acc6,$t3

	cbz	$cnt,.Lsqr8x_outer_break

	mov	$n0,$a0
	ldp	$a0,$a1,[$tp,#8*0]
	ldp	$a2,$a3,[$tp,#8*2]
	ldp	$a4,$a5,[$tp,#8*4]
	ldp	$a6,$a7,[$tp,#8*6]
	adds	$acc0,$acc0,$a0
	adcs	$acc1,$acc1,$a1
	ldp	$a0,$a1,[$ap,#8*0]
	adcs	$acc2,$acc2,$a2
	adcs	$acc3,$acc3,$a3
	ldp	$a2,$a3,[$ap,#8*2]
	adcs	$acc4,$acc4,$a4
	adcs	$acc5,$acc5,$a5
	ldp	$a4,$a5,[$ap,#8*4]
	adcs	$acc6,$acc6,$a6
	mov	$rp,$ap
	adcs	$acc7,xzr,$a7
	ldp	$a6,$a7,[$ap,#8*6]
	add	$ap,$ap,#8*8
	//adc	$carry,xzr,xzr		// moved below
	mov	$cnt,#-8*8

	//                                                         a[8]a[0]
	//                                                     a[9]a[0]
	//                                                 a[a]a[0]
	//                                             a[b]a[0]
	//                                         a[c]a[0]
	//                                     a[d]a[0]
	//                                 a[e]a[0]
	//                             a[f]a[0]
	//                                                     a[8]a[1]
	//                         a[f]a[1]........................
	//                                                 a[8]a[2]
	//                     a[f]a[2]........................
	//                                             a[8]a[3]
	//                 a[f]a[3]........................
	//                                         a[8]a[4]
	//             a[f]a[4]........................
	//                                     a[8]a[5]
	//         a[f]a[5]........................
	//                                 a[8]a[6]
	//     a[f]a[6]........................
	//                             a[8]a[7]
	// a[f]a[7]........................
.Lsqr8x_mul:
	mul	$t0,$a0,$n0
	adc	$carry,xzr,xzr		// carry bit, modulo-scheduled
	mul	$t1,$a1,$n0
	add	$cnt,$cnt,#8
	mul	$t2,$a2,$n0
	mul	$t3,$a3,$n0
	adds	$acc0,$acc0,$t0
	mul	$t0,$a4,$n0
	adcs	$acc1,$acc1,$t1
	mul	$t1,$a5,$n0
	adcs	$acc2,$acc2,$t2
	mul	$t2,$a6,$n0
	adcs	$acc3,$acc3,$t3
	mul	$t3,$a7,$n0
	adcs	$acc4,$acc4,$t0
	umulh	$t0,$a0,$n0
	adcs	$acc5,$acc5,$t1
	umulh	$t1,$a1,$n0
	adcs	$acc6,$acc6,$t2
	umulh	$t2,$a2,$n0
	adcs	$acc7,$acc7,$t3
	umulh	$t3,$a3,$n0
	adc	$carry,$carry,xzr
	str	$acc0,[$tp],#8
	adds	$acc0,$acc1,$t0
	umulh	$t0,$a4,$n0
	adcs	$acc1,$acc2,$t1
	umulh	$t1,$a5,$n0
	adcs	$acc2,$acc3,$t2
	umulh	$t2,$a6,$n0
	adcs	$acc3,$acc4,$t3
	umulh	$t3,$a7,$n0
	ldr	$n0,[$rp,$cnt]
	adcs	$acc4,$acc5,$t0
	adcs	$acc5,$acc6,$t1
	adcs	$acc6,$acc7,$t2
	adcs	$acc7,$carry,$t3
	//adc	$carry,xzr,xzr		// moved above
	cbnz	$cnt,.Lsqr8x_mul
					// note that carry flag is guaranteed
					// to be zero at this point
	cmp	$ap,$ap_end		// done yet?
	b.eq	.Lsqr8x_break

	ldp	$a0,$a1,[$tp,#8*0]
	ldp	$a2,$a3,[$tp,#8*2]
	ldp	$a4,$a5,[$tp,#8*4]
	ldp	$a6,$a7,[$tp,#8*6]
	adds	$acc0,$acc0,$a0
	ldr	$n0,[$rp,#-8*8]
	adcs	$acc1,$acc1,$a1
	ldp	$a0,$a1,[$ap,#8*0]
	adcs	$acc2,$acc2,$a2
	adcs	$acc3,$acc3,$a3
	ldp	$a2,$a3,[$ap,#8*2]
	adcs	$acc4,$acc4,$a4
	adcs	$acc5,$acc5,$a5
	ldp	$a4,$a5,[$ap,#8*4]
	adcs	$acc6,$acc6,$a6
	mov	$cnt,#-8*8
	adcs	$acc7,$acc7,$a7
	ldp	$a6,$a7,[$ap,#8*6]
	add	$ap,$ap,#8*8
	//adc	$carry,xzr,xzr		// moved above
	b	.Lsqr8x_mul

.align	4
.Lsqr8x_break:
	ldp	$a0,$a1,[$rp,#8*0]
	add	$ap,$rp,#8*8
	ldp	$a2,$a3,[$rp,#8*2]
	sub	$t0,$ap_end,$ap		// is it last iteration?
	ldp	$a4,$a5,[$rp,#8*4]
	sub	$t1,$tp,$t0
	ldp	$a6,$a7,[$rp,#8*6]
	cbz	$t0,.Lsqr8x_outer_loop

	stp	$acc0,$acc1,[$tp,#8*0]
	ldp	$acc0,$acc1,[$t1,#8*0]
	stp	$acc2,$acc3,[$tp,#8*2]
	ldp	$acc2,$acc3,[$t1,#8*2]
	stp	$acc4,$acc5,[$tp,#8*4]
	ldp	$acc4,$acc5,[$t1,#8*4]
	stp	$acc6,$acc7,[$tp,#8*6]
	mov	$tp,$t1
	ldp	$acc6,$acc7,[$t1,#8*6]
	b	.Lsqr8x_outer_loop

.align	4
.Lsqr8x_outer_break:
	// Now multiply above result by 2 and add a[n-1]*a[n-1]|...|a[0]*a[0]
	ldp	$a1,$a3,[$t0,#8*0]	// recall that $t0 is &a[0]
	ldp	$t1,$t2,[sp,#8*1]
	ldp	$a5,$a7,[$t0,#8*2]
	add	$ap,$t0,#8*4
	ldp	$t3,$t0,[sp,#8*3]

	stp	$acc0,$acc1,[$tp,#8*0]
	mul	$acc0,$a1,$a1
	stp	$acc2,$acc3,[$tp,#8*2]
	umulh	$a1,$a1,$a1
	stp	$acc4,$acc5,[$tp,#8*4]
	mul	$a2,$a3,$a3
	stp	$acc6,$acc7,[$tp,#8*6]
	mov	$tp,sp
	umulh	$a3,$a3,$a3
	adds	$acc1,$a1,$t1,lsl#1
	extr	$t1,$t2,$t1,#63
	sub	$cnt,$num,#8*4

.Lsqr4x_shift_n_add:
	adcs	$acc2,$a2,$t1
	extr	$t2,$t3,$t2,#63
	sub	$cnt,$cnt,#8*4
	adcs	$acc3,$a3,$t2
	ldp	$t1,$t2,[$tp,#8*5]
	mul	$a4,$a5,$a5
	ldp	$a1,$a3,[$ap],#8*2
	umulh	$a5,$a5,$a5
	mul	$a6,$a7,$a7
	umulh	$a7,$a7,$a7
	extr	$t3,$t0,$t3,#63
	stp	$acc0,$acc1,[$tp,#8*0]
	adcs	$acc4,$a4,$t3
	extr	$t0,$t1,$t0,#63
	stp	$acc2,$acc3,[$tp,#8*2]
	adcs	$acc5,$a5,$t0
	ldp	$t3,$t0,[$tp,#8*7]
	extr	$t1,$t2,$t1,#63
	adcs	$acc6,$a6,$t1
	extr	$t2,$t3,$t2,#63
	adcs	$acc7,$a7,$t2
	ldp	$t1,$t2,[$tp,#8*9]
	mul	$a0,$a1,$a1
	ldp	$a5,$a7,[$ap],#8*2
	umulh	$a1,$a1,$a1
	mul	$a2,$a3,$a3
	umulh	$a3,$a3,$a3
	stp	$acc4,$acc5,[$tp,#8*4]
	extr	$t3,$t0,$t3,#63
	stp	$acc6,$acc7,[$tp,#8*6]
	add	$tp,$tp,#8*8
	adcs	$acc0,$a0,$t3
	extr	$t0,$t1,$t0,#63
	adcs	$acc1,$a1,$t0
	ldp	$t3,$t0,[$tp,#8*3]
	extr	$t1,$t2,$t1,#63
	cbnz	$cnt,.Lsqr4x_shift_n_add
___
my ($np,$np_end)=($ap,$ap_end);
$code.=<<___;
	 ldp	$np,$n0,[x29,#104]	// pull np and n0

	adcs	$acc2,$a2,$t1
	extr	$t2,$t3,$t2,#63
	adcs	$acc3,$a3,$t2
	ldp	$t1,$t2,[$tp,#8*5]
	mul	$a4,$a5,$a5
	umulh	$a5,$a5,$a5
	stp	$acc0,$acc1,[$tp,#8*0]
	mul	$a6,$a7,$a7
	umulh	$a7,$a7,$a7
	stp	$acc2,$acc3,[$tp,#8*2]
	extr	$t3,$t0,$t3,#63
	adcs	$acc4,$a4,$t3
	extr	$t0,$t1,$t0,#63
	 ldp	$acc0,$acc1,[sp,#8*0]
	adcs	$acc5,$a5,$t0
	extr	$t1,$t2,$t1,#63
	 ldp	$a0,$a1,[$np,#8*0]
	adcs	$acc6,$a6,$t1
	extr	$t2,xzr,$t2,#63
	 ldp	$a2,$a3,[$np,#8*2]
	adc	$acc7,$a7,$t2
	 ldp	$a4,$a5,[$np,#8*4]

	// Reduce by 512 bits per iteration
	mul	$na0,$n0,$acc0		// t[0]*n0
	ldp	$a6,$a7,[$np,#8*6]
	add	$np_end,$np,$num
	ldp	$acc2,$acc3,[sp,#8*2]
	stp	$acc4,$acc5,[$tp,#8*4]
	ldp	$acc4,$acc5,[sp,#8*4]
	stp	$acc6,$acc7,[$tp,#8*6]
	ldp	$acc6,$acc7,[sp,#8*6]
	add	$np,$np,#8*8
	mov	$topmost,xzr		// initial top-most carry
	mov	$tp,sp
	mov	$cnt,#8

.Lsqr8x_reduction:
	// (*)	mul	$t0,$a0,$na0	// lo(n[0-7])*lo(t[0]*n0)
	mul	$t1,$a1,$na0
	sub	$cnt,$cnt,#1
	mul	$t2,$a2,$na0
	str	$na0,[$tp],#8		// put aside t[0]*n0 for tail processing
	mul	$t3,$a3,$na0
	// (*)	adds	xzr,$acc0,$t0
	subs	xzr,$acc0,#1		// (*)
	mul	$t0,$a4,$na0
	adcs	$acc0,$acc1,$t1
	mul	$t1,$a5,$na0
	adcs	$acc1,$acc2,$t2
	mul	$t2,$a6,$na0
	adcs	$acc2,$acc3,$t3
	mul	$t3,$a7,$na0
	adcs	$acc3,$acc4,$t0
	umulh	$t0,$a0,$na0		// hi(n[0-7])*lo(t[0]*n0)
	adcs	$acc4,$acc5,$t1
	umulh	$t1,$a1,$na0
	adcs	$acc5,$acc6,$t2
	umulh	$t2,$a2,$na0
	adcs	$acc6,$acc7,$t3
	umulh	$t3,$a3,$na0
	adc	$acc7,xzr,xzr
	adds	$acc0,$acc0,$t0
	umulh	$t0,$a4,$na0
	adcs	$acc1,$acc1,$t1
	umulh	$t1,$a5,$na0
	adcs	$acc2,$acc2,$t2
	umulh	$t2,$a6,$na0
	adcs	$acc3,$acc3,$t3
	umulh	$t3,$a7,$na0
	mul	$na0,$n0,$acc0		// next t[0]*n0
	adcs	$acc4,$acc4,$t0
	adcs	$acc5,$acc5,$t1
	adcs	$acc6,$acc6,$t2
	adc	$acc7,$acc7,$t3
	cbnz	$cnt,.Lsqr8x_reduction

	ldp	$t0,$t1,[$tp,#8*0]
	ldp	$t2,$t3,[$tp,#8*2]
	mov	$rp,$tp
	sub	$cnt,$np_end,$np	// done yet?
	adds	$acc0,$acc0,$t0
	adcs	$acc1,$acc1,$t1
	ldp	$t0,$t1,[$tp,#8*4]
	adcs	$acc2,$acc2,$t2
	adcs	$acc3,$acc3,$t3
	ldp	$t2,$t3,[$tp,#8*6]
	adcs	$acc4,$acc4,$t0
	adcs	$acc5,$acc5,$t1
	adcs	$acc6,$acc6,$t2
	adcs	$acc7,$acc7,$t3
	//adc	$carry,xzr,xzr		// moved below
	cbz	$cnt,.Lsqr8x8_post_condition

	ldr	$n0,[$tp,#-8*8]
	ldp	$a0,$a1,[$np,#8*0]
	ldp	$a2,$a3,[$np,#8*2]
	ldp	$a4,$a5,[$np,#8*4]
	mov	$cnt,#-8*8
	ldp	$a6,$a7,[$np,#8*6]
	add	$np,$np,#8*8

.Lsqr8x_tail:
	mul	$t0,$a0,$n0
	adc	$carry,xzr,xzr		// carry bit, modulo-scheduled
	mul	$t1,$a1,$n0
	add	$cnt,$cnt,#8
	mul	$t2,$a2,$n0
	mul	$t3,$a3,$n0
	adds	$acc0,$acc0,$t0
	mul	$t0,$a4,$n0
	adcs	$acc1,$acc1,$t1
	mul	$t1,$a5,$n0
	adcs	$acc2,$acc2,$t2
	mul	$t2,$a6,$n0
	adcs	$acc3,$acc3,$t3
	mul	$t3,$a7,$n0
	adcs	$acc4,$acc4,$t0
	umulh	$t0,$a0,$n0
	adcs	$acc5,$acc5,$t1
	umulh	$t1,$a1,$n0
	adcs	$acc6,$acc6,$t2
	umulh	$t2,$a2,$n0
	adcs	$acc7,$acc7,$t3
	umulh	$t3,$a3,$n0
	adc	$carry,$carry,xzr
	str	$acc0,[$tp],#8
	adds	$acc0,$acc1,$t0
	umulh	$t0,$a4,$n0
	adcs	$acc1,$acc2,$t1
	umulh	$t1,$a5,$n0
	adcs	$acc2,$acc3,$t2
	umulh	$t2,$a6,$n0
	adcs	$acc3,$acc4,$t3
	umulh	$t3,$a7,$n0
	ldr	$n0,[$rp,$cnt]
	adcs	$acc4,$acc5,$t0
	adcs	$acc5,$acc6,$t1
	adcs	$acc6,$acc7,$t2
	adcs	$acc7,$carry,$t3
	//adc	$carry,xzr,xzr		// moved above
	cbnz	$cnt,.Lsqr8x_tail
					// note that carry flag is guaranteed
					// to be zero at this point
	ldp	$a0,$a1,[$tp,#8*0]
	sub	$cnt,$np_end,$np	// done yet?
	sub	$t2,$np_end,$num	// rewinded np
	ldp	$a2,$a3,[$tp,#8*2]
	ldp	$a4,$a5,[$tp,#8*4]
	ldp	$a6,$a7,[$tp,#8*6]
	cbz	$cnt,.Lsqr8x_tail_break

	ldr	$n0,[$rp,#-8*8]
	adds	$acc0,$acc0,$a0
	adcs	$acc1,$acc1,$a1
	ldp	$a0,$a1,[$np,#8*0]
	adcs	$acc2,$acc2,$a2
	adcs	$acc3,$acc3,$a3
	ldp	$a2,$a3,[$np,#8*2]
	adcs	$acc4,$acc4,$a4
	adcs	$acc5,$acc5,$a5
	ldp	$a4,$a5,[$np,#8*4]
	adcs	$acc6,$acc6,$a6
	mov	$cnt,#-8*8
	adcs	$acc7,$acc7,$a7
	ldp	$a6,$a7,[$np,#8*6]
	add	$np,$np,#8*8
	//adc	$carry,xzr,xzr		// moved above
	b	.Lsqr8x_tail

.align	4
.Lsqr8x_tail_break:
	ldr	$n0,[x29,#112]		// pull n0
	add	$cnt,$tp,#8*8		// end of current t[num] window

	subs	xzr,$topmost,#1		// "move" top-most carry to carry bit
	adcs	$t0,$acc0,$a0
	adcs	$t1,$acc1,$a1
	ldp	$acc0,$acc1,[$rp,#8*0]
	adcs	$acc2,$acc2,$a2
	ldp	$a0,$a1,[$t2,#8*0]	// recall that $t2 is &n[0]
	adcs	$acc3,$acc3,$a3
	ldp	$a2,$a3,[$t2,#8*2]
	adcs	$acc4,$acc4,$a4
	adcs	$acc5,$acc5,$a5
	ldp	$a4,$a5,[$t2,#8*4]
	adcs	$acc6,$acc6,$a6
	adcs	$acc7,$acc7,$a7
	ldp	$a6,$a7,[$t2,#8*6]
	add	$np,$t2,#8*8
	adc	$topmost,xzr,xzr	// top-most carry
	mul	$na0,$n0,$acc0
	stp	$t0,$t1,[$tp,#8*0]
	stp	$acc2,$acc3,[$tp,#8*2]
	ldp	$acc2,$acc3,[$rp,#8*2]
	stp	$acc4,$acc5,[$tp,#8*4]
	ldp	$acc4,$acc5,[$rp,#8*4]
	cmp	$cnt,x29		// did we hit the bottom?
	stp	$acc6,$acc7,[$tp,#8*6]
	mov	$tp,$rp			// slide the window
	ldp	$acc6,$acc7,[$rp,#8*6]
	mov	$cnt,#8
	b.ne	.Lsqr8x_reduction

	// Final step. We see if result is larger than modulus, and
	// if it is, subtract the modulus. But comparison implies
	// subtraction. So we subtract modulus, see if it borrowed,
	// and conditionally copy original value.
	ldr	$rp,[x29,#96]		// pull rp
	add	$tp,$tp,#8*8
	subs	$t0,$acc0,$a0
	sbcs	$t1,$acc1,$a1
	sub	$cnt,$num,#8*8
	mov	$ap_end,$rp		// $rp copy

.Lsqr8x_sub:
	sbcs	$t2,$acc2,$a2
	ldp	$a0,$a1,[$np,#8*0]
	sbcs	$t3,$acc3,$a3
	stp	$t0,$t1,[$rp,#8*0]
	sbcs	$t0,$acc4,$a4
	ldp	$a2,$a3,[$np,#8*2]
	sbcs	$t1,$acc5,$a5
	stp	$t2,$t3,[$rp,#8*2]
	sbcs	$t2,$acc6,$a6
	ldp	$a4,$a5,[$np,#8*4]
	sbcs	$t3,$acc7,$a7
	ldp	$a6,$a7,[$np,#8*6]
	add	$np,$np,#8*8
	ldp	$acc0,$acc1,[$tp,#8*0]
	sub	$cnt,$cnt,#8*8
	ldp	$acc2,$acc3,[$tp,#8*2]
	ldp	$acc4,$acc5,[$tp,#8*4]
	ldp	$acc6,$acc7,[$tp,#8*6]
	add	$tp,$tp,#8*8
	stp	$t0,$t1,[$rp,#8*4]
	sbcs	$t0,$acc0,$a0
	stp	$t2,$t3,[$rp,#8*6]
	add	$rp,$rp,#8*8
	sbcs	$t1,$acc1,$a1
	cbnz	$cnt,.Lsqr8x_sub

	sbcs	$t2,$acc2,$a2
	 mov	$tp,sp
	 add	$ap,sp,$num
	 ldp	$a0,$a1,[$ap_end,#8*0]
	sbcs	$t3,$acc3,$a3
	stp	$t0,$t1,[$rp,#8*0]
	sbcs	$t0,$acc4,$a4
	 ldp	$a2,$a3,[$ap_end,#8*2]
	sbcs	$t1,$acc5,$a5
	stp	$t2,$t3,[$rp,#8*2]
	sbcs	$t2,$acc6,$a6
	 ldp	$acc0,$acc1,[$ap,#8*0]
	sbcs	$t3,$acc7,$a7
	 ldp	$acc2,$acc3,[$ap,#8*2]
	sbcs	xzr,$topmost,xzr	// did it borrow?
	ldr	x30,[x29,#8]		// pull return address
	stp	$t0,$t1,[$rp,#8*4]
	stp	$t2,$t3,[$rp,#8*6]

	sub	$cnt,$num,#8*4
.Lsqr4x_cond_copy:
	sub	$cnt,$cnt,#8*4
	csel	$t0,$acc0,$a0,lo
	 stp	xzr,xzr,[$tp,#8*0]
	csel	$t1,$acc1,$a1,lo
	ldp	$a0,$a1,[$ap_end,#8*4]
	ldp	$acc0,$acc1,[$ap,#8*4]
	csel	$t2,$acc2,$a2,lo
	 stp	xzr,xzr,[$tp,#8*2]
	 add	$tp,$tp,#8*4
	csel	$t3,$acc3,$a3,lo
	ldp	$a2,$a3,[$ap_end,#8*6]
	ldp	$acc2,$acc3,[$ap,#8*6]
	add	$ap,$ap,#8*4
	stp	$t0,$t1,[$ap_end,#8*0]
	stp	$t2,$t3,[$ap_end,#8*2]
	add	$ap_end,$ap_end,#8*4
	 stp	xzr,xzr,[$ap,#8*0]
	 stp	xzr,xzr,[$ap,#8*2]
	cbnz	$cnt,.Lsqr4x_cond_copy

	csel	$t0,$acc0,$a0,lo
	 stp	xzr,xzr,[$tp,#8*0]
	csel	$t1,$acc1,$a1,lo
	 stp	xzr,xzr,[$tp,#8*2]
	csel	$t2,$acc2,$a2,lo
	csel	$t3,$acc3,$a3,lo
	stp	$t0,$t1,[$ap_end,#8*0]
	stp	$t2,$t3,[$ap_end,#8*2]

	b	.Lsqr8x_done

.align	4
.Lsqr8x8_post_condition:
	adc	$carry,xzr,xzr
	ldr	x30,[x29,#8]		// pull return address
	// $acc0-7,$carry hold result, $a0-7 hold modulus
	subs	$a0,$acc0,$a0
	ldr	$ap,[x29,#96]		// pull rp
	sbcs	$a1,$acc1,$a1
	 stp	xzr,xzr,[sp,#8*0]
	sbcs	$a2,$acc2,$a2
	 stp	xzr,xzr,[sp,#8*2]
	sbcs	$a3,$acc3,$a3
	 stp	xzr,xzr,[sp,#8*4]
	sbcs	$a4,$acc4,$a4
	 stp	xzr,xzr,[sp,#8*6]
	sbcs	$a5,$acc5,$a5
	 stp	xzr,xzr,[sp,#8*8]
	sbcs	$a6,$acc6,$a6
	 stp	xzr,xzr,[sp,#8*10]
	sbcs	$a7,$acc7,$a7
	 stp	xzr,xzr,[sp,#8*12]
	sbcs	$carry,$carry,xzr	// did it borrow?
	 stp	xzr,xzr,[sp,#8*14]

	// $a0-7 hold result-modulus
	csel	$a0,$acc0,$a0,lo
	csel	$a1,$acc1,$a1,lo
	csel	$a2,$acc2,$a2,lo
	csel	$a3,$acc3,$a3,lo
	stp	$a0,$a1,[$ap,#8*0]
	csel	$a4,$acc4,$a4,lo
	csel	$a5,$acc5,$a5,lo
	stp	$a2,$a3,[$ap,#8*2]
	csel	$a6,$acc6,$a6,lo
	csel	$a7,$acc7,$a7,lo
	stp	$a4,$a5,[$ap,#8*4]
	stp	$a6,$a7,[$ap,#8*6]

.Lsqr8x_done:
	ldp	x19,x20,[x29,#16]
	mov	sp,x29
	ldp	x21,x22,[x29,#32]
	mov	x0,#1
	ldp	x23,x24,[x29,#48]
	ldp	x25,x26,[x29,#64]
	ldp	x27,x28,[x29,#80]
	ldr	x29,[sp],#128
	// x30 is popped earlier
	AARCH64_VALIDATE_LINK_REGISTER
	ret
.size	bn_sqr8x_mont,.-bn_sqr8x_mont
___
}

{
########################################################################
# Even though this might look as ARMv8 adaptation of mulx4x_mont from
# x86_64-mont5 module, it's different in sense that it performs
# reduction 256 bits at a time.

my ($a0,$a1,$a2,$a3,
    $t0,$t1,$t2,$t3,
    $m0,$m1,$m2,$m3,
    $acc0,$acc1,$acc2,$acc3,$acc4,
    $bi,$mi,$tp,$ap_end,$cnt) = map("x$_",(6..17,19..28));
my  $bp_end=$rp;
my  ($carry,$topmost) = ($rp,"x30");

$code.=<<___;
.globl	bn_mul4x_mont
.type	bn_mul4x_mont,%function
.align	5
bn_mul4x_mont:
	AARCH64_SIGN_LINK_REGISTER
	stp	x29,x30,[sp,#-128]!
	add	x29,sp,#0
	stp	x19,x20,[sp,#16]
	stp	x21,x22,[sp,#32]
	stp	x23,x24,[sp,#48]
	stp	x25,x26,[sp,#64]
	stp	x27,x28,[sp,#80]

	sub	$tp,sp,$num,lsl#3
	lsl	$num,$num,#3
	ldr	$n0,[$n0]		// *n0
	sub	sp,$tp,#8*4		// alloca

	add	$t0,$bp,$num
	add	$ap_end,$ap,$num
	stp	$rp,$t0,[x29,#96]	// offload rp and &b[num]

	ldr	$bi,[$bp,#8*0]		// b[0]
	ldp	$a0,$a1,[$ap,#8*0]	// a[0..3]
	ldp	$a2,$a3,[$ap,#8*2]
	add	$ap,$ap,#8*4
	mov	$acc0,xzr
	mov	$acc1,xzr
	mov	$acc2,xzr
	mov	$acc3,xzr
	ldp	$m0,$m1,[$np,#8*0]	// n[0..3]
	ldp	$m2,$m3,[$np,#8*2]
	adds	$np,$np,#8*4		// clear carry bit
	mov	$carry,xzr
	mov	$cnt,#0
	mov	$tp,sp

.Loop_mul4x_1st_reduction:
	mul	$t0,$a0,$bi		// lo(a[0..3]*b[0])
	adc	$carry,$carry,xzr	// modulo-scheduled
	mul	$t1,$a1,$bi
	add	$cnt,$cnt,#8
	mul	$t2,$a2,$bi
	and	$cnt,$cnt,#31
	mul	$t3,$a3,$bi
	adds	$acc0,$acc0,$t0
	umulh	$t0,$a0,$bi		// hi(a[0..3]*b[0])
	adcs	$acc1,$acc1,$t1
	mul	$mi,$acc0,$n0		// t[0]*n0
	adcs	$acc2,$acc2,$t2
	umulh	$t1,$a1,$bi
	adcs	$acc3,$acc3,$t3
	umulh	$t2,$a2,$bi
	adc	$acc4,xzr,xzr
	umulh	$t3,$a3,$bi
	ldr	$bi,[$bp,$cnt]		// next b[i] (or b[0])
	adds	$acc1,$acc1,$t0
	// (*)	mul	$t0,$m0,$mi	// lo(n[0..3]*t[0]*n0)
	str	$mi,[$tp],#8		// put aside t[0]*n0 for tail processing
	adcs	$acc2,$acc2,$t1
	mul	$t1,$m1,$mi
	adcs	$acc3,$acc3,$t2
	mul	$t2,$m2,$mi
	adc	$acc4,$acc4,$t3		// can't overflow
	mul	$t3,$m3,$mi
	// (*)	adds	xzr,$acc0,$t0
	subs	xzr,$acc0,#1		// (*)
	umulh	$t0,$m0,$mi		// hi(n[0..3]*t[0]*n0)
	adcs	$acc0,$acc1,$t1
	umulh	$t1,$m1,$mi
	adcs	$acc1,$acc2,$t2
	umulh	$t2,$m2,$mi
	adcs	$acc2,$acc3,$t3
	umulh	$t3,$m3,$mi
	adcs	$acc3,$acc4,$carry
	adc	$carry,xzr,xzr
	adds	$acc0,$acc0,$t0
	sub	$t0,$ap_end,$ap
	adcs	$acc1,$acc1,$t1
	adcs	$acc2,$acc2,$t2
	adcs	$acc3,$acc3,$t3
	//adc	$carry,$carry,xzr
	cbnz	$cnt,.Loop_mul4x_1st_reduction

	cbz	$t0,.Lmul4x4_post_condition

	ldp	$a0,$a1,[$ap,#8*0]	// a[4..7]
	ldp	$a2,$a3,[$ap,#8*2]
	add	$ap,$ap,#8*4
	ldr	$mi,[sp]		// a[0]*n0
	ldp	$m0,$m1,[$np,#8*0]	// n[4..7]
	ldp	$m2,$m3,[$np,#8*2]
	add	$np,$np,#8*4

.Loop_mul4x_1st_tail:
	mul	$t0,$a0,$bi		// lo(a[4..7]*b[i])
	adc	$carry,$carry,xzr	// modulo-scheduled
	mul	$t1,$a1,$bi
	add	$cnt,$cnt,#8
	mul	$t2,$a2,$bi
	and	$cnt,$cnt,#31
	mul	$t3,$a3,$bi
	adds	$acc0,$acc0,$t0
	umulh	$t0,$a0,$bi		// hi(a[4..7]*b[i])
	adcs	$acc1,$acc1,$t1
	umulh	$t1,$a1,$bi
	adcs	$acc2,$acc2,$t2
	umulh	$t2,$a2,$bi
	adcs	$acc3,$acc3,$t3
	umulh	$t3,$a3,$bi
	adc	$acc4,xzr,xzr
	ldr	$bi,[$bp,$cnt]		// next b[i] (or b[0])
	adds	$acc1,$acc1,$t0
	mul	$t0,$m0,$mi		// lo(n[4..7]*a[0]*n0)
	adcs	$acc2,$acc2,$t1
	mul	$t1,$m1,$mi
	adcs	$acc3,$acc3,$t2
	mul	$t2,$m2,$mi
	adc	$acc4,$acc4,$t3		// can't overflow
	mul	$t3,$m3,$mi
	adds	$acc0,$acc0,$t0
	umulh	$t0,$m0,$mi		// hi(n[4..7]*a[0]*n0)
	adcs	$acc1,$acc1,$t1
	umulh	$t1,$m1,$mi
	adcs	$acc2,$acc2,$t2
	umulh	$t2,$m2,$mi
	adcs	$acc3,$acc3,$t3
	adcs	$acc4,$acc4,$carry
	umulh	$t3,$m3,$mi
	adc	$carry,xzr,xzr
	ldr	$mi,[sp,$cnt]		// next t[0]*n0
	str	$acc0,[$tp],#8		// result!!!
	adds	$acc0,$acc1,$t0
	sub	$t0,$ap_end,$ap		// done yet?
	adcs	$acc1,$acc2,$t1
	adcs	$acc2,$acc3,$t2
	adcs	$acc3,$acc4,$t3
	//adc	$carry,$carry,xzr
	cbnz	$cnt,.Loop_mul4x_1st_tail

	sub	$t1,$ap_end,$num	// rewinded $ap
	cbz	$t0,.Lmul4x_proceed

	ldp	$a0,$a1,[$ap,#8*0]
	ldp	$a2,$a3,[$ap,#8*2]
	add	$ap,$ap,#8*4
	ldp	$m0,$m1,[$np,#8*0]
	ldp	$m2,$m3,[$np,#8*2]
	add	$np,$np,#8*4
	b	.Loop_mul4x_1st_tail

.align	5
.Lmul4x_proceed:
	ldr	$bi,[$bp,#8*4]!		// *++b
	adc	$topmost,$carry,xzr
	ldp	$a0,$a1,[$t1,#8*0]	// a[0..3]
	sub	$np,$np,$num		// rewind np
	ldp	$a2,$a3,[$t1,#8*2]
	add	$ap,$t1,#8*4

	stp	$acc0,$acc1,[$tp,#8*0]	// result!!!
	ldp	$acc0,$acc1,[sp,#8*4]	// t[0..3]
	stp	$acc2,$acc3,[$tp,#8*2]	// result!!!
	ldp	$acc2,$acc3,[sp,#8*6]

	ldp	$m0,$m1,[$np,#8*0]	// n[0..3]
	mov	$tp,sp
	ldp	$m2,$m3,[$np,#8*2]
	adds	$np,$np,#8*4		// clear carry bit
	mov	$carry,xzr

.align	4
.Loop_mul4x_reduction:
	mul	$t0,$a0,$bi		// lo(a[0..3]*b[4])
	adc	$carry,$carry,xzr	// modulo-scheduled
	mul	$t1,$a1,$bi
	add	$cnt,$cnt,#8
	mul	$t2,$a2,$bi
	and	$cnt,$cnt,#31
	mul	$t3,$a3,$bi
	adds	$acc0,$acc0,$t0
	umulh	$t0,$a0,$bi		// hi(a[0..3]*b[4])
	adcs	$acc1,$acc1,$t1
	mul	$mi,$acc0,$n0		// t[0]*n0
	adcs	$acc2,$acc2,$t2
	umulh	$t1,$a1,$bi
	adcs	$acc3,$acc3,$t3
	umulh	$t2,$a2,$bi
	adc	$acc4,xzr,xzr
	umulh	$t3,$a3,$bi
	ldr	$bi,[$bp,$cnt]		// next b[i]
	adds	$acc1,$acc1,$t0
	// (*)	mul	$t0,$m0,$mi
	str	$mi,[$tp],#8		// put aside t[0]*n0 for tail processing
	adcs	$acc2,$acc2,$t1
	mul	$t1,$m1,$mi		// lo(n[0..3]*t[0]*n0
	adcs	$acc3,$acc3,$t2
	mul	$t2,$m2,$mi
	adc	$acc4,$acc4,$t3		// can't overflow
	mul	$t3,$m3,$mi
	// (*)	adds	xzr,$acc0,$t0
	subs	xzr,$acc0,#1		// (*)
	umulh	$t0,$m0,$mi		// hi(n[0..3]*t[0]*n0
	adcs	$acc0,$acc1,$t1
	umulh	$t1,$m1,$mi
	adcs	$acc1,$acc2,$t2
	umulh	$t2,$m2,$mi
	adcs	$acc2,$acc3,$t3
	umulh	$t3,$m3,$mi
	adcs	$acc3,$acc4,$carry
	adc	$carry,xzr,xzr
	adds	$acc0,$acc0,$t0
	adcs	$acc1,$acc1,$t1
	adcs	$acc2,$acc2,$t2
	adcs	$acc3,$acc3,$t3
	//adc	$carry,$carry,xzr
	cbnz	$cnt,.Loop_mul4x_reduction

	adc	$carry,$carry,xzr
	ldp	$t0,$t1,[$tp,#8*4]	// t[4..7]
	ldp	$t2,$t3,[$tp,#8*6]
	ldp	$a0,$a1,[$ap,#8*0]	// a[4..7]
	ldp	$a2,$a3,[$ap,#8*2]
	add	$ap,$ap,#8*4
	adds	$acc0,$acc0,$t0
	adcs	$acc1,$acc1,$t1
	adcs	$acc2,$acc2,$t2
	adcs	$acc3,$acc3,$t3
	//adc	$carry,$carry,xzr

	ldr	$mi,[sp]		// t[0]*n0
	ldp	$m0,$m1,[$np,#8*0]	// n[4..7]
	ldp	$m2,$m3,[$np,#8*2]
	add	$np,$np,#8*4

.align	4
.Loop_mul4x_tail:
	mul	$t0,$a0,$bi		// lo(a[4..7]*b[4])
	adc	$carry,$carry,xzr	// modulo-scheduled
	mul	$t1,$a1,$bi
	add	$cnt,$cnt,#8
	mul	$t2,$a2,$bi
	and	$cnt,$cnt,#31
	mul	$t3,$a3,$bi
	adds	$acc0,$acc0,$t0
	umulh	$t0,$a0,$bi		// hi(a[4..7]*b[4])
	adcs	$acc1,$acc1,$t1
	umulh	$t1,$a1,$bi
	adcs	$acc2,$acc2,$t2
	umulh	$t2,$a2,$bi
	adcs	$acc3,$acc3,$t3
	umulh	$t3,$a3,$bi
	adc	$acc4,xzr,xzr
	ldr	$bi,[$bp,$cnt]		// next b[i]
	adds	$acc1,$acc1,$t0
	mul	$t0,$m0,$mi		// lo(n[4..7]*t[0]*n0)
	adcs	$acc2,$acc2,$t1
	mul	$t1,$m1,$mi
	adcs	$acc3,$acc3,$t2
	mul	$t2,$m2,$mi
	adc	$acc4,$acc4,$t3		// can't overflow
	mul	$t3,$m3,$mi
	adds	$acc0,$acc0,$t0
	umulh	$t0,$m0,$mi		// hi(n[4..7]*t[0]*n0)
	adcs	$acc1,$acc1,$t1
	umulh	$t1,$m1,$mi
	adcs	$acc2,$acc2,$t2
	umulh	$t2,$m2,$mi
	adcs	$acc3,$acc3,$t3
	umulh	$t3,$m3,$mi
	adcs	$acc4,$acc4,$carry
	ldr	$mi,[sp,$cnt]		// next a[0]*n0
	adc	$carry,xzr,xzr
	str	$acc0,[$tp],#8		// result!!!
	adds	$acc0,$acc1,$t0
	sub	$t0,$ap_end,$ap		// done yet?
	adcs	$acc1,$acc2,$t1
	adcs	$acc2,$acc3,$t2
	adcs	$acc3,$acc4,$t3
	//adc	$carry,$carry,xzr
	cbnz	$cnt,.Loop_mul4x_tail

	sub	$t1,$np,$num		// rewinded np?
	adc	$carry,$carry,xzr
	cbz	$t0,.Loop_mul4x_break

	ldp	$t0,$t1,[$tp,#8*4]
	ldp	$t2,$t3,[$tp,#8*6]
	ldp	$a0,$a1,[$ap,#8*0]
	ldp	$a2,$a3,[$ap,#8*2]
	add	$ap,$ap,#8*4
	adds	$acc0,$acc0,$t0
	adcs	$acc1,$acc1,$t1
	adcs	$acc2,$acc2,$t2
	adcs	$acc3,$acc3,$t3
	//adc	$carry,$carry,xzr
	ldp	$m0,$m1,[$np,#8*0]
	ldp	$m2,$m3,[$np,#8*2]
	add	$np,$np,#8*4
	b	.Loop_mul4x_tail

.align	4
.Loop_mul4x_break:
	ldp	$t2,$t3,[x29,#96]	// pull rp and &b[num]
	adds	$acc0,$acc0,$topmost
	add	$bp,$bp,#8*4		// bp++
	adcs	$acc1,$acc1,xzr
	sub	$ap,$ap,$num		// rewind ap
	adcs	$acc2,$acc2,xzr
	stp	$acc0,$acc1,[$tp,#8*0]	// result!!!
	adcs	$acc3,$acc3,xzr
	ldp	$acc0,$acc1,[sp,#8*4]	// t[0..3]
	adc	$topmost,$carry,xzr
	stp	$acc2,$acc3,[$tp,#8*2]	// result!!!
	cmp	$bp,$t3			// done yet?
	ldp	$acc2,$acc3,[sp,#8*6]
	ldp	$m0,$m1,[$t1,#8*0]	// n[0..3]
	ldp	$m2,$m3,[$t1,#8*2]
	add	$np,$t1,#8*4
	b.eq	.Lmul4x_post

	ldr	$bi,[$bp]
	ldp	$a0,$a1,[$ap,#8*0]	// a[0..3]
	ldp	$a2,$a3,[$ap,#8*2]
	adds	$ap,$ap,#8*4		// clear carry bit
	mov	$carry,xzr
	mov	$tp,sp
	b	.Loop_mul4x_reduction

.align	4
.Lmul4x_post:
	// Final step. We see if result is larger than modulus, and
	// if it is, subtract the modulus. But comparison implies
	// subtraction. So we subtract modulus, see if it borrowed,
	// and conditionally copy original value.
	mov	$rp,$t2
	mov	$ap_end,$t2		// $rp copy
	subs	$t0,$acc0,$m0
	add	$tp,sp,#8*8
	sbcs	$t1,$acc1,$m1
	sub	$cnt,$num,#8*4

.Lmul4x_sub:
	sbcs	$t2,$acc2,$m2
	ldp	$m0,$m1,[$np,#8*0]
	sub	$cnt,$cnt,#8*4
	ldp	$acc0,$acc1,[$tp,#8*0]
	sbcs	$t3,$acc3,$m3
	ldp	$m2,$m3,[$np,#8*2]
	add	$np,$np,#8*4
	ldp	$acc2,$acc3,[$tp,#8*2]
	add	$tp,$tp,#8*4
	stp	$t0,$t1,[$rp,#8*0]
	sbcs	$t0,$acc0,$m0
	stp	$t2,$t3,[$rp,#8*2]
	add	$rp,$rp,#8*4
	sbcs	$t1,$acc1,$m1
	cbnz	$cnt,.Lmul4x_sub

	sbcs	$t2,$acc2,$m2
	 mov	$tp,sp
	 add	$ap,sp,#8*4
	 ldp	$a0,$a1,[$ap_end,#8*0]
	sbcs	$t3,$acc3,$m3
	stp	$t0,$t1,[$rp,#8*0]
	 ldp	$a2,$a3,[$ap_end,#8*2]
	stp	$t2,$t3,[$rp,#8*2]
	 ldp	$acc0,$acc1,[$ap,#8*0]
	 ldp	$acc2,$acc3,[$ap,#8*2]
	sbcs	xzr,$topmost,xzr	// did it borrow?
	ldr	x30,[x29,#8]		// pull return address

	sub	$cnt,$num,#8*4
.Lmul4x_cond_copy:
	sub	$cnt,$cnt,#8*4
	csel	$t0,$acc0,$a0,lo
	 stp	xzr,xzr,[$tp,#8*0]
	csel	$t1,$acc1,$a1,lo
	ldp	$a0,$a1,[$ap_end,#8*4]
	ldp	$acc0,$acc1,[$ap,#8*4]
	csel	$t2,$acc2,$a2,lo
	 stp	xzr,xzr,[$tp,#8*2]
	 add	$tp,$tp,#8*4
	csel	$t3,$acc3,$a3,lo
	ldp	$a2,$a3,[$ap_end,#8*6]
	ldp	$acc2,$acc3,[$ap,#8*6]
	add	$ap,$ap,#8*4
	stp	$t0,$t1,[$ap_end,#8*0]
	stp	$t2,$t3,[$ap_end,#8*2]
	add	$ap_end,$ap_end,#8*4
	cbnz	$cnt,.Lmul4x_cond_copy

	csel	$t0,$acc0,$a0,lo
	 stp	xzr,xzr,[$tp,#8*0]
	csel	$t1,$acc1,$a1,lo
	 stp	xzr,xzr,[$tp,#8*2]
	csel	$t2,$acc2,$a2,lo
	 stp	xzr,xzr,[$tp,#8*3]
	csel	$t3,$acc3,$a3,lo
	 stp	xzr,xzr,[$tp,#8*4]
	stp	$t0,$t1,[$ap_end,#8*0]
	stp	$t2,$t3,[$ap_end,#8*2]

	b	.Lmul4x_done

.align	4
.Lmul4x4_post_condition:
	adc	$carry,$carry,xzr
	ldr	$ap,[x29,#96]		// pull rp
	// $acc0-3,$carry hold result, $m0-7 hold modulus
	subs	$a0,$acc0,$m0
	ldr	x30,[x29,#8]		// pull return address
	sbcs	$a1,$acc1,$m1
	 stp	xzr,xzr,[sp,#8*0]
	sbcs	$a2,$acc2,$m2
	 stp	xzr,xzr,[sp,#8*2]
	sbcs	$a3,$acc3,$m3
	 stp	xzr,xzr,[sp,#8*4]
	sbcs	xzr,$carry,xzr		// did it borrow?
	 stp	xzr,xzr,[sp,#8*6]

	// $a0-3 hold result-modulus
	csel	$a0,$acc0,$a0,lo
	csel	$a1,$acc1,$a1,lo
	csel	$a2,$acc2,$a2,lo
	csel	$a3,$acc3,$a3,lo
	stp	$a0,$a1,[$ap,#8*0]
	stp	$a2,$a3,[$ap,#8*2]

.Lmul4x_done:
	ldp	x19,x20,[x29,#16]
	mov	sp,x29
	ldp	x21,x22,[x29,#32]
	mov	x0,#1
	ldp	x23,x24,[x29,#48]
	ldp	x25,x26,[x29,#64]
	ldp	x27,x28,[x29,#80]
	ldr	x29,[sp],#128
	// x30 is popped earlier
	AARCH64_VALIDATE_LINK_REGISTER
	ret
.size	bn_mul4x_mont,.-bn_mul4x_mont
___
}
$code.=<<___;
.asciz	"Montgomery Multiplication for ARMv8, CRYPTOGAMS by <appro\@openssl.org>"
.align	4
___

print $code;

close STDOUT or die "error closing STDOUT: $!";<|MERGE_RESOLUTION|>--- conflicted
+++ resolved
@@ -69,11 +69,6 @@
 $num="x5";	# size_t num);
 
 $code.=<<___;
-<<<<<<< HEAD
-#include <ring-core/arm_arch.h>
-
-=======
->>>>>>> 9bb8f779
 .text
 
 .globl	bn_mul_mont_nohw
