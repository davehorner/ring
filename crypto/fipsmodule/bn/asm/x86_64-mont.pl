#! /usr/bin/env perl
# Copyright 2005-2016 The OpenSSL Project Authors. All Rights Reserved.
#
# Licensed under the OpenSSL license (the "License").  You may not use
# this file except in compliance with the License.  You can obtain a copy
# in the file LICENSE in the source distribution or at
# https://www.openssl.org/source/license.html


# ====================================================================
# Written by Andy Polyakov <appro@openssl.org> for the OpenSSL
# project. The module is, however, dual licensed under OpenSSL and
# CRYPTOGAMS licenses depending on where you obtain it. For further
# details see http://www.openssl.org/~appro/cryptogams/.
# ====================================================================

# October 2005.
#
# Montgomery multiplication routine for x86_64. While it gives modest
# 9% improvement of rsa4096 sign on Opteron, rsa512 sign runs more
# than twice, >2x, as fast. Most common rsa1024 sign is improved by
# respectful 50%. It remains to be seen if loop unrolling and
# dedicated squaring routine can provide further improvement...

# July 2011.
#
# Add dedicated squaring procedure. Performance improvement varies
# from platform to platform, but in average it's ~5%/15%/25%/33%
# for 512-/1024-/2048-/4096-bit RSA *sign* benchmarks respectively.

# August 2011.
#
# Unroll and modulo-schedule inner loops in such manner that they
# are "fallen through" for input lengths of 8, which is critical for
# 1024-bit RSA *sign*. Average performance improvement in comparison
# to *initial* version of this module from 2005 is ~0%/30%/40%/45%
# for 512-/1024-/2048-/4096-bit RSA *sign* benchmarks respectively.

# June 2013.
#
# Optimize reduction in squaring procedure and improve 1024+-bit RSA
# sign performance by 10-16% on Intel Sandy Bridge and later
# (virtually same on non-Intel processors).

# August 2013.
#
# Add MULX/ADOX/ADCX code path.

$flavour = shift;
$output  = shift;
if ($flavour =~ /\./) { $output = $flavour; undef $flavour; }

$win64=0; $win64=1 if ($flavour =~ /[nm]asm|mingw64/ || $output =~ /\.asm$/);

$0 =~ m/(.*[\/\\])[^\/\\]+$/; $dir=$1;
( $xlate="${dir}x86_64-xlate.pl" and -f $xlate ) or
( $xlate="${dir}../../../perlasm/x86_64-xlate.pl" and -f $xlate) or
die "can't locate x86_64-xlate.pl";

open OUT,"| \"$^X\" \"$xlate\" $flavour \"$output\"";
*STDOUT=*OUT;

# In upstream, this is controlled by shelling out to the compiler to check
# versions, but BoringSSL is intended to be used with pre-generated perlasm
# output, so this isn't useful anyway.
$addx = 1;

<<<<<<< HEAD
# void bn_mul_mont(
=======
# int bn_mul_mont_nohw(
>>>>>>> 7cb8df57
$rp="%rdi";	# BN_ULONG *rp,
$ap="%rsi";	# const BN_ULONG *ap,
$bp="%rdx";	# const BN_ULONG *bp,
$np="%rcx";	# const BN_ULONG *np,
$n0="%r8";	# const BN_ULONG *n0,
# TODO(davidben): The code below treats $num as an int, but C passes in a
# size_t.
$num="%r9";	# size_t num);
$lo0="%r10";
$hi0="%r11";
$hi1="%r13";
$i="%r14";
$j="%r15";
$m0="%rbx";
$m1="%rbp";

$code=<<___;
.text

.extern	OPENSSL_ia32cap_P

.globl	bn_mul_mont_nohw
.type	bn_mul_mont_nohw,\@function,6
.align	16
bn_mul_mont_nohw:
.cfi_startproc
	_CET_ENDBR
	mov	${num}d,${num}d
	mov	%rsp,%rax
.cfi_def_cfa_register	%rax
	push	%rbx
.cfi_push	%rbx
	push	%rbp
.cfi_push	%rbp
	push	%r12
.cfi_push	%r12
	push	%r13
.cfi_push	%r13
	push	%r14
.cfi_push	%r14
	push	%r15
.cfi_push	%r15

	neg	$num
	mov	%rsp,%r11
	lea	-16(%rsp,$num,8),%r10	# future alloca(8*(num+2))
	neg	$num			# restore $num
	and	\$-1024,%r10		# minimize TLB usage

	# An OS-agnostic version of __chkstk.
	#
	# Some OSes (Windows) insist on stack being "wired" to
	# physical memory in strictly sequential manner, i.e. if stack
	# allocation spans two pages, then reference to farmost one can
	# be punishable by SEGV. But page walking can do good even on
	# other OSes, because it guarantees that villain thread hits
	# the guard page before it can make damage to innocent one...
	sub	%r10,%r11
	and	\$-4096,%r11
	lea	(%r10,%r11),%rsp
	mov	(%rsp),%r11
	cmp	%r10,%rsp
	ja	.Lmul_page_walk
	jmp	.Lmul_page_walk_done

.align	16
.Lmul_page_walk:
	lea	-4096(%rsp),%rsp
	mov	(%rsp),%r11
	cmp	%r10,%rsp
	ja	.Lmul_page_walk
.Lmul_page_walk_done:

	mov	%rax,8(%rsp,$num,8)	# tp[num+1]=%rsp
.cfi_cfa_expression	%rsp+8,$num,8,mul,plus,deref,+8
.Lmul_body:
	mov	$bp,%r12		# reassign $bp
___
		$bp="%r12";
$code.=<<___;
	mov	($n0),$n0		# pull n0[0] value
	mov	($bp),$m0		# m0=bp[0]
	mov	($ap),%rax

	xor	$i,$i			# i=0
	xor	$j,$j			# j=0

	mov	$n0,$m1
	mulq	$m0			# ap[0]*bp[0]
	mov	%rax,$lo0
	mov	($np),%rax

	imulq	$lo0,$m1		# "tp[0]"*n0
	mov	%rdx,$hi0

	mulq	$m1			# np[0]*m1
	add	%rax,$lo0		# discarded
	mov	8($ap),%rax
	adc	\$0,%rdx
	mov	%rdx,$hi1

	lea	1($j),$j		# j++
	jmp	.L1st_enter

.align	16
.L1st:
	add	%rax,$hi1
	mov	($ap,$j,8),%rax
	adc	\$0,%rdx
	add	$hi0,$hi1		# np[j]*m1+ap[j]*bp[0]
	mov	$lo0,$hi0
	adc	\$0,%rdx
	mov	$hi1,-16(%rsp,$j,8)	# tp[j-1]
	mov	%rdx,$hi1

.L1st_enter:
	mulq	$m0			# ap[j]*bp[0]
	add	%rax,$hi0
	mov	($np,$j,8),%rax
	adc	\$0,%rdx
	lea	1($j),$j		# j++
	mov	%rdx,$lo0

	mulq	$m1			# np[j]*m1
	cmp	$num,$j
	jne	.L1st

	add	%rax,$hi1
	mov	($ap),%rax		# ap[0]
	adc	\$0,%rdx
	add	$hi0,$hi1		# np[j]*m1+ap[j]*bp[0]
	adc	\$0,%rdx
	mov	$hi1,-16(%rsp,$j,8)	# tp[j-1]
	mov	%rdx,$hi1
	mov	$lo0,$hi0

	xor	%rdx,%rdx
	add	$hi0,$hi1
	adc	\$0,%rdx
	mov	$hi1,-8(%rsp,$num,8)
	mov	%rdx,(%rsp,$num,8)	# store upmost overflow bit

	lea	1($i),$i		# i++
	jmp	.Louter
.align	16
.Louter:
	mov	($bp,$i,8),$m0		# m0=bp[i]
	xor	$j,$j			# j=0
	mov	$n0,$m1
	mov	(%rsp),$lo0
	mulq	$m0			# ap[0]*bp[i]
	add	%rax,$lo0		# ap[0]*bp[i]+tp[0]
	mov	($np),%rax
	adc	\$0,%rdx

	imulq	$lo0,$m1		# tp[0]*n0
	mov	%rdx,$hi0

	mulq	$m1			# np[0]*m1
	add	%rax,$lo0		# discarded
	mov	8($ap),%rax
	adc	\$0,%rdx
	mov	8(%rsp),$lo0		# tp[1]
	mov	%rdx,$hi1

	lea	1($j),$j		# j++
	jmp	.Linner_enter

.align	16
.Linner:
	add	%rax,$hi1
	mov	($ap,$j,8),%rax
	adc	\$0,%rdx
	add	$lo0,$hi1		# np[j]*m1+ap[j]*bp[i]+tp[j]
	mov	(%rsp,$j,8),$lo0
	adc	\$0,%rdx
	mov	$hi1,-16(%rsp,$j,8)	# tp[j-1]
	mov	%rdx,$hi1

.Linner_enter:
	mulq	$m0			# ap[j]*bp[i]
	add	%rax,$hi0
	mov	($np,$j,8),%rax
	adc	\$0,%rdx
	add	$hi0,$lo0		# ap[j]*bp[i]+tp[j]
	mov	%rdx,$hi0
	adc	\$0,$hi0
	lea	1($j),$j		# j++

	mulq	$m1			# np[j]*m1
	cmp	$num,$j
	jne	.Linner

	add	%rax,$hi1
	mov	($ap),%rax		# ap[0]
	adc	\$0,%rdx
	add	$lo0,$hi1		# np[j]*m1+ap[j]*bp[i]+tp[j]
	mov	(%rsp,$j,8),$lo0
	adc	\$0,%rdx
	mov	$hi1,-16(%rsp,$j,8)	# tp[j-1]
	mov	%rdx,$hi1

	xor	%rdx,%rdx
	add	$hi0,$hi1
	adc	\$0,%rdx
	add	$lo0,$hi1		# pull upmost overflow bit
	adc	\$0,%rdx
	mov	$hi1,-8(%rsp,$num,8)
	mov	%rdx,(%rsp,$num,8)	# store upmost overflow bit

	lea	1($i),$i		# i++
	cmp	$num,$i
	jb	.Louter

	xor	$i,$i			# i=0 and clear CF!
	mov	(%rsp),%rax		# tp[0]
	mov	$num,$j			# j=num

.align	16
.Lsub:	sbb	($np,$i,8),%rax
	mov	%rax,($rp,$i,8)		# rp[i]=tp[i]-np[i]
	mov	8(%rsp,$i,8),%rax	# tp[i+1]
	lea	1($i),$i		# i++
	dec	$j			# doesn't affect CF!
	jnz	.Lsub

	sbb	\$0,%rax		# handle upmost overflow bit
	mov	\$-1,%rbx
	xor	%rax,%rbx		# not %rax
	xor	$i,$i
	mov	$num,$j			# j=num

.Lcopy:					# conditional copy
	mov	($rp,$i,8),%rcx
	mov	(%rsp,$i,8),%rdx
	and	%rbx,%rcx
	and	%rax,%rdx
	mov	$num,(%rsp,$i,8)	# zap temporary vector
	or	%rcx,%rdx
	mov	%rdx,($rp,$i,8)		# rp[i]=tp[i]
	lea	1($i),$i
	sub	\$1,$j
	jnz	.Lcopy

	mov	8(%rsp,$num,8),%rsi	# restore %rsp
.cfi_def_cfa	%rsi,8
	mov	\$1,%rax
	mov	-48(%rsi),%r15
.cfi_restore	%r15
	mov	-40(%rsi),%r14
.cfi_restore	%r14
	mov	-32(%rsi),%r13
.cfi_restore	%r13
	mov	-24(%rsi),%r12
.cfi_restore	%r12
	mov	-16(%rsi),%rbp
.cfi_restore	%rbp
	mov	-8(%rsi),%rbx
.cfi_restore	%rbx
	lea	(%rsi),%rsp
.cfi_def_cfa_register	%rsp
.Lmul_epilogue:
	ret
.cfi_endproc
.size	bn_mul_mont_nohw,.-bn_mul_mont_nohw
___
{{{
my @A=("%r10","%r11");
my @N=("%r13","%rdi");
$code.=<<___;
.globl	bn_mul4x_mont
.type	bn_mul4x_mont,\@function,6
.align	16
bn_mul4x_mont:
.cfi_startproc
	_CET_ENDBR
	mov	${num}d,${num}d
	mov	%rsp,%rax
.cfi_def_cfa_register	%rax
	push	%rbx
.cfi_push	%rbx
	push	%rbp
.cfi_push	%rbp
	push	%r12
.cfi_push	%r12
	push	%r13
.cfi_push	%r13
	push	%r14
.cfi_push	%r14
	push	%r15
.cfi_push	%r15

	neg	$num
	mov	%rsp,%r11
	lea	-32(%rsp,$num,8),%r10	# future alloca(8*(num+4))
	neg	$num			# restore
	and	\$-1024,%r10		# minimize TLB usage

	sub	%r10,%r11
	and	\$-4096,%r11
	lea	(%r10,%r11),%rsp
	mov	(%rsp),%r11
	cmp	%r10,%rsp
	ja	.Lmul4x_page_walk
	jmp	.Lmul4x_page_walk_done

.Lmul4x_page_walk:
	lea	-4096(%rsp),%rsp
	mov	(%rsp),%r11
	cmp	%r10,%rsp
	ja	.Lmul4x_page_walk
.Lmul4x_page_walk_done:

	mov	%rax,8(%rsp,$num,8)	# tp[num+1]=%rsp
.cfi_cfa_expression	%rsp+8,$num,8,mul,plus,deref,+8
.Lmul4x_body:
	mov	$rp,16(%rsp,$num,8)	# tp[num+2]=$rp
	mov	%rdx,%r12		# reassign $bp
___
		$bp="%r12";
$code.=<<___;
	mov	($n0),$n0		# pull n0[0] value
	mov	($bp),$m0		# m0=bp[0]
	mov	($ap),%rax

	xor	$i,$i			# i=0
	xor	$j,$j			# j=0

	mov	$n0,$m1
	mulq	$m0			# ap[0]*bp[0]
	mov	%rax,$A[0]
	mov	($np),%rax

	imulq	$A[0],$m1		# "tp[0]"*n0
	mov	%rdx,$A[1]

	mulq	$m1			# np[0]*m1
	add	%rax,$A[0]		# discarded
	mov	8($ap),%rax
	adc	\$0,%rdx
	mov	%rdx,$N[1]

	mulq	$m0
	add	%rax,$A[1]
	mov	8($np),%rax
	adc	\$0,%rdx
	mov	%rdx,$A[0]

	mulq	$m1
	add	%rax,$N[1]
	mov	16($ap),%rax
	adc	\$0,%rdx
	add	$A[1],$N[1]
	lea	4($j),$j		# j++
	adc	\$0,%rdx
	mov	$N[1],(%rsp)
	mov	%rdx,$N[0]
	jmp	.L1st4x
.align	16
.L1st4x:
	mulq	$m0			# ap[j]*bp[0]
	add	%rax,$A[0]
	mov	-16($np,$j,8),%rax
	adc	\$0,%rdx
	mov	%rdx,$A[1]

	mulq	$m1			# np[j]*m1
	add	%rax,$N[0]
	mov	-8($ap,$j,8),%rax
	adc	\$0,%rdx
	add	$A[0],$N[0]		# np[j]*m1+ap[j]*bp[0]
	adc	\$0,%rdx
	mov	$N[0],-24(%rsp,$j,8)	# tp[j-1]
	mov	%rdx,$N[1]

	mulq	$m0			# ap[j]*bp[0]
	add	%rax,$A[1]
	mov	-8($np,$j,8),%rax
	adc	\$0,%rdx
	mov	%rdx,$A[0]

	mulq	$m1			# np[j]*m1
	add	%rax,$N[1]
	mov	($ap,$j,8),%rax
	adc	\$0,%rdx
	add	$A[1],$N[1]		# np[j]*m1+ap[j]*bp[0]
	adc	\$0,%rdx
	mov	$N[1],-16(%rsp,$j,8)	# tp[j-1]
	mov	%rdx,$N[0]

	mulq	$m0			# ap[j]*bp[0]
	add	%rax,$A[0]
	mov	($np,$j,8),%rax
	adc	\$0,%rdx
	mov	%rdx,$A[1]

	mulq	$m1			# np[j]*m1
	add	%rax,$N[0]
	mov	8($ap,$j,8),%rax
	adc	\$0,%rdx
	add	$A[0],$N[0]		# np[j]*m1+ap[j]*bp[0]
	adc	\$0,%rdx
	mov	$N[0],-8(%rsp,$j,8)	# tp[j-1]
	mov	%rdx,$N[1]

	mulq	$m0			# ap[j]*bp[0]
	add	%rax,$A[1]
	mov	8($np,$j,8),%rax
	adc	\$0,%rdx
	lea	4($j),$j		# j++
	mov	%rdx,$A[0]

	mulq	$m1			# np[j]*m1
	add	%rax,$N[1]
	mov	-16($ap,$j,8),%rax
	adc	\$0,%rdx
	add	$A[1],$N[1]		# np[j]*m1+ap[j]*bp[0]
	adc	\$0,%rdx
	mov	$N[1],-32(%rsp,$j,8)	# tp[j-1]
	mov	%rdx,$N[0]
	cmp	$num,$j
	jb	.L1st4x

	mulq	$m0			# ap[j]*bp[0]
	add	%rax,$A[0]
	mov	-16($np,$j,8),%rax
	adc	\$0,%rdx
	mov	%rdx,$A[1]

	mulq	$m1			# np[j]*m1
	add	%rax,$N[0]
	mov	-8($ap,$j,8),%rax
	adc	\$0,%rdx
	add	$A[0],$N[0]		# np[j]*m1+ap[j]*bp[0]
	adc	\$0,%rdx
	mov	$N[0],-24(%rsp,$j,8)	# tp[j-1]
	mov	%rdx,$N[1]

	mulq	$m0			# ap[j]*bp[0]
	add	%rax,$A[1]
	mov	-8($np,$j,8),%rax
	adc	\$0,%rdx
	mov	%rdx,$A[0]

	mulq	$m1			# np[j]*m1
	add	%rax,$N[1]
	mov	($ap),%rax		# ap[0]
	adc	\$0,%rdx
	add	$A[1],$N[1]		# np[j]*m1+ap[j]*bp[0]
	adc	\$0,%rdx
	mov	$N[1],-16(%rsp,$j,8)	# tp[j-1]
	mov	%rdx,$N[0]

	xor	$N[1],$N[1]
	add	$A[0],$N[0]
	adc	\$0,$N[1]
	mov	$N[0],-8(%rsp,$j,8)
	mov	$N[1],(%rsp,$j,8)	# store upmost overflow bit

	lea	1($i),$i		# i++
.align	4
.Louter4x:
	mov	($bp,$i,8),$m0		# m0=bp[i]
	xor	$j,$j			# j=0
	mov	(%rsp),$A[0]
	mov	$n0,$m1
	mulq	$m0			# ap[0]*bp[i]
	add	%rax,$A[0]		# ap[0]*bp[i]+tp[0]
	mov	($np),%rax
	adc	\$0,%rdx

	imulq	$A[0],$m1		# tp[0]*n0
	mov	%rdx,$A[1]

	mulq	$m1			# np[0]*m1
	add	%rax,$A[0]		# "$N[0]", discarded
	mov	8($ap),%rax
	adc	\$0,%rdx
	mov	%rdx,$N[1]

	mulq	$m0			# ap[j]*bp[i]
	add	%rax,$A[1]
	mov	8($np),%rax
	adc	\$0,%rdx
	add	8(%rsp),$A[1]		# +tp[1]
	adc	\$0,%rdx
	mov	%rdx,$A[0]

	mulq	$m1			# np[j]*m1
	add	%rax,$N[1]
	mov	16($ap),%rax
	adc	\$0,%rdx
	add	$A[1],$N[1]		# np[j]*m1+ap[j]*bp[i]+tp[j]
	lea	4($j),$j		# j+=2
	adc	\$0,%rdx
	mov	$N[1],(%rsp)		# tp[j-1]
	mov	%rdx,$N[0]
	jmp	.Linner4x
.align	16
.Linner4x:
	mulq	$m0			# ap[j]*bp[i]
	add	%rax,$A[0]
	mov	-16($np,$j,8),%rax
	adc	\$0,%rdx
	add	-16(%rsp,$j,8),$A[0]	# ap[j]*bp[i]+tp[j]
	adc	\$0,%rdx
	mov	%rdx,$A[1]

	mulq	$m1			# np[j]*m1
	add	%rax,$N[0]
	mov	-8($ap,$j,8),%rax
	adc	\$0,%rdx
	add	$A[0],$N[0]
	adc	\$0,%rdx
	mov	$N[0],-24(%rsp,$j,8)	# tp[j-1]
	mov	%rdx,$N[1]

	mulq	$m0			# ap[j]*bp[i]
	add	%rax,$A[1]
	mov	-8($np,$j,8),%rax
	adc	\$0,%rdx
	add	-8(%rsp,$j,8),$A[1]
	adc	\$0,%rdx
	mov	%rdx,$A[0]

	mulq	$m1			# np[j]*m1
	add	%rax,$N[1]
	mov	($ap,$j,8),%rax
	adc	\$0,%rdx
	add	$A[1],$N[1]
	adc	\$0,%rdx
	mov	$N[1],-16(%rsp,$j,8)	# tp[j-1]
	mov	%rdx,$N[0]

	mulq	$m0			# ap[j]*bp[i]
	add	%rax,$A[0]
	mov	($np,$j,8),%rax
	adc	\$0,%rdx
	add	(%rsp,$j,8),$A[0]	# ap[j]*bp[i]+tp[j]
	adc	\$0,%rdx
	mov	%rdx,$A[1]

	mulq	$m1			# np[j]*m1
	add	%rax,$N[0]
	mov	8($ap,$j,8),%rax
	adc	\$0,%rdx
	add	$A[0],$N[0]
	adc	\$0,%rdx
	mov	$N[0],-8(%rsp,$j,8)	# tp[j-1]
	mov	%rdx,$N[1]

	mulq	$m0			# ap[j]*bp[i]
	add	%rax,$A[1]
	mov	8($np,$j,8),%rax
	adc	\$0,%rdx
	add	8(%rsp,$j,8),$A[1]
	adc	\$0,%rdx
	lea	4($j),$j		# j++
	mov	%rdx,$A[0]

	mulq	$m1			# np[j]*m1
	add	%rax,$N[1]
	mov	-16($ap,$j,8),%rax
	adc	\$0,%rdx
	add	$A[1],$N[1]
	adc	\$0,%rdx
	mov	$N[1],-32(%rsp,$j,8)	# tp[j-1]
	mov	%rdx,$N[0]
	cmp	$num,$j
	jb	.Linner4x

	mulq	$m0			# ap[j]*bp[i]
	add	%rax,$A[0]
	mov	-16($np,$j,8),%rax
	adc	\$0,%rdx
	add	-16(%rsp,$j,8),$A[0]	# ap[j]*bp[i]+tp[j]
	adc	\$0,%rdx
	mov	%rdx,$A[1]

	mulq	$m1			# np[j]*m1
	add	%rax,$N[0]
	mov	-8($ap,$j,8),%rax
	adc	\$0,%rdx
	add	$A[0],$N[0]
	adc	\$0,%rdx
	mov	$N[0],-24(%rsp,$j,8)	# tp[j-1]
	mov	%rdx,$N[1]

	mulq	$m0			# ap[j]*bp[i]
	add	%rax,$A[1]
	mov	-8($np,$j,8),%rax
	adc	\$0,%rdx
	add	-8(%rsp,$j,8),$A[1]
	adc	\$0,%rdx
	lea	1($i),$i		# i++
	mov	%rdx,$A[0]

	mulq	$m1			# np[j]*m1
	add	%rax,$N[1]
	mov	($ap),%rax		# ap[0]
	adc	\$0,%rdx
	add	$A[1],$N[1]
	adc	\$0,%rdx
	mov	$N[1],-16(%rsp,$j,8)	# tp[j-1]
	mov	%rdx,$N[0]

	xor	$N[1],$N[1]
	add	$A[0],$N[0]
	adc	\$0,$N[1]
	add	(%rsp,$num,8),$N[0]	# pull upmost overflow bit
	adc	\$0,$N[1]
	mov	$N[0],-8(%rsp,$j,8)
	mov	$N[1],(%rsp,$j,8)	# store upmost overflow bit

	cmp	$num,$i
	jb	.Louter4x
___
{
my @ri=("%rax","%rdx",$m0,$m1);
$code.=<<___;
	mov	16(%rsp,$num,8),$rp	# restore $rp
	lea	-4($num),$j
	mov	0(%rsp),@ri[0]		# tp[0]
	mov	8(%rsp),@ri[1]		# tp[1]
	shr	\$2,$j			# j=num/4-1
	lea	(%rsp),$ap		# borrow ap for tp
	xor	$i,$i			# i=0 and clear CF!

	sub	0($np),@ri[0]
	mov	16($ap),@ri[2]		# tp[2]
	mov	24($ap),@ri[3]		# tp[3]
	sbb	8($np),@ri[1]

.Lsub4x:
	mov	@ri[0],0($rp,$i,8)	# rp[i]=tp[i]-np[i]
	mov	@ri[1],8($rp,$i,8)	# rp[i]=tp[i]-np[i]
	sbb	16($np,$i,8),@ri[2]
	mov	32($ap,$i,8),@ri[0]	# tp[i+1]
	mov	40($ap,$i,8),@ri[1]
	sbb	24($np,$i,8),@ri[3]
	mov	@ri[2],16($rp,$i,8)	# rp[i]=tp[i]-np[i]
	mov	@ri[3],24($rp,$i,8)	# rp[i]=tp[i]-np[i]
	sbb	32($np,$i,8),@ri[0]
	mov	48($ap,$i,8),@ri[2]
	mov	56($ap,$i,8),@ri[3]
	sbb	40($np,$i,8),@ri[1]
	lea	4($i),$i		# i++
	dec	$j			# doesn't affect CF!
	jnz	.Lsub4x

	mov	@ri[0],0($rp,$i,8)	# rp[i]=tp[i]-np[i]
	mov	32($ap,$i,8),@ri[0]	# load overflow bit
	sbb	16($np,$i,8),@ri[2]
	mov	@ri[1],8($rp,$i,8)	# rp[i]=tp[i]-np[i]
	sbb	24($np,$i,8),@ri[3]
	mov	@ri[2],16($rp,$i,8)	# rp[i]=tp[i]-np[i]

	sbb	\$0,@ri[0]		# handle upmost overflow bit
	mov	@ri[3],24($rp,$i,8)	# rp[i]=tp[i]-np[i]
	pxor	%xmm0,%xmm0
	movq	@ri[0],%xmm4
	pcmpeqd	%xmm5,%xmm5
	pshufd	\$0,%xmm4,%xmm4
	mov	$num,$j
	pxor	%xmm4,%xmm5
	shr	\$2,$j			# j=num/4
	xor	%eax,%eax		# i=0

	jmp	.Lcopy4x
.align	16
.Lcopy4x:				# conditional copy
	movdqa	(%rsp,%rax),%xmm1
	movdqu	($rp,%rax),%xmm2
	pand	%xmm4,%xmm1
	pand	%xmm5,%xmm2
	movdqa	16(%rsp,%rax),%xmm3
	movdqa	%xmm0,(%rsp,%rax)
	por	%xmm2,%xmm1
	movdqu	16($rp,%rax),%xmm2
	movdqu	%xmm1,($rp,%rax)
	pand	%xmm4,%xmm3
	pand	%xmm5,%xmm2
	movdqa	%xmm0,16(%rsp,%rax)
	por	%xmm2,%xmm3
	movdqu	%xmm3,16($rp,%rax)
	lea	32(%rax),%rax
	dec	$j
	jnz	.Lcopy4x
___
}
$code.=<<___;
	mov	8(%rsp,$num,8),%rsi	# restore %rsp
.cfi_def_cfa	%rsi, 8
	mov	\$1,%rax
	mov	-48(%rsi),%r15
.cfi_restore	%r15
	mov	-40(%rsi),%r14
.cfi_restore	%r14
	mov	-32(%rsi),%r13
.cfi_restore	%r13
	mov	-24(%rsi),%r12
.cfi_restore	%r12
	mov	-16(%rsi),%rbp
.cfi_restore	%rbp
	mov	-8(%rsi),%rbx
.cfi_restore	%rbx
	lea	(%rsi),%rsp
.cfi_def_cfa_register	%rsp
.Lmul4x_epilogue:
	ret
.cfi_endproc
.size	bn_mul4x_mont,.-bn_mul4x_mont
___
}}}
{{{
######################################################################
# int bn_sqr8x_mont(
my $rptr="%rdi";	# const BN_ULONG *rptr,
my $aptr="%rsi";	# const BN_ULONG *aptr,
my $bptr="%rdx";	# not used
my $nptr="%rcx";	# const BN_ULONG *nptr,
my $n0  ="%r8";		# const BN_ULONG *n0);
my $num ="%r9";		# int num, has to be divisible by 8

my ($i,$j,$tptr)=("%rbp","%rcx",$rptr);
my @A0=("%r10","%r11");
my @A1=("%r12","%r13");
my ($a0,$a1,$ai)=("%r14","%r15","%rbx");

$code.=<<___	if ($addx);
.extern	bn_sqrx8x_internal		# see x86_64-mont5 module
___
$code.=<<___;
.extern	bn_sqr8x_internal		# see x86_64-mont5 module

.globl	bn_sqr8x_mont
.type	bn_sqr8x_mont,\@function,6
.align	32
bn_sqr8x_mont:
.cfi_startproc
	_CET_ENDBR
	mov	${num}d,${num}d
	mov	%rsp,%rax
.cfi_def_cfa_register	%rax
	push	%rbx
.cfi_push	%rbx
	push	%rbp
.cfi_push	%rbp
	push	%r12
.cfi_push	%r12
	push	%r13
.cfi_push	%r13
	push	%r14
.cfi_push	%r14
	push	%r15
.cfi_push	%r15
.Lsqr8x_prologue:

	mov	${num}d,%r10d
	shl	\$3,${num}d		# convert $num to bytes
	shl	\$3+2,%r10		# 4*$num
	neg	$num

	##############################################################
	# ensure that stack frame doesn't alias with $aptr modulo
	# 4096. this is done to allow memory disambiguation logic
	# do its job.
	#
	lea	-64(%rsp,$num,2),%r11
	mov	%rsp,%rbp
	mov	($n0),$n0		# *n0
	sub	$aptr,%r11
	and	\$4095,%r11
	cmp	%r11,%r10
	jb	.Lsqr8x_sp_alt
	sub	%r11,%rbp		# align with $aptr
	lea	-64(%rbp,$num,2),%rbp	# future alloca(frame+2*$num)
	jmp	.Lsqr8x_sp_done

.align	32
.Lsqr8x_sp_alt:
	lea	4096-64(,$num,2),%r10	# 4096-frame-2*$num
	lea	-64(%rbp,$num,2),%rbp	# future alloca(frame+2*$num)
	sub	%r10,%r11
	mov	\$0,%r10
	cmovc	%r10,%r11
	sub	%r11,%rbp
.Lsqr8x_sp_done:
	and	\$-64,%rbp
	mov	%rsp,%r11
	sub	%rbp,%r11
	and	\$-4096,%r11
	lea	(%rbp,%r11),%rsp
	mov	(%rsp),%r10
	cmp	%rbp,%rsp
	ja	.Lsqr8x_page_walk
	jmp	.Lsqr8x_page_walk_done

.align	16
.Lsqr8x_page_walk:
	lea	-4096(%rsp),%rsp
	mov	(%rsp),%r10
	cmp	%rbp,%rsp
	ja	.Lsqr8x_page_walk
.Lsqr8x_page_walk_done:

	mov	$num,%r10
	neg	$num

	mov	$n0,  32(%rsp)
	mov	%rax, 40(%rsp)		# save original %rsp
.cfi_cfa_expression	%rsp+40,deref,+8
.Lsqr8x_body:

	movq	$nptr, %xmm2		# save pointer to modulus
	pxor	%xmm0,%xmm0
	movq	$rptr,%xmm1		# save $rptr
	movq	%r10, %xmm3		# -$num
___
$code.=<<___ if ($addx);
	leaq	OPENSSL_ia32cap_P(%rip),%rax
	mov	8(%rax),%eax
	and	\$0x80100,%eax
	cmp	\$0x80100,%eax
	jne	.Lsqr8x_nox

	call	bn_sqrx8x_internal	# see x86_64-mont5 module
					# %rax	top-most carry
					# %rbp	nptr
					# %rcx	-8*num
					# %r8	end of tp[2*num]
	lea	(%r8,%rcx),%rbx
	mov	%rcx,$num
	mov	%rcx,%rdx
	movq	%xmm1,$rptr
	sar	\$3+2,%rcx		# %cf=0
	jmp	.Lsqr8x_sub

.align	32
.Lsqr8x_nox:
___
$code.=<<___;
	call	bn_sqr8x_internal	# see x86_64-mont5 module
					# %rax	top-most carry
					# %rbp	nptr
					# %r8	-8*num
					# %rdi	end of tp[2*num]
	lea	(%rdi,$num),%rbx
	mov	$num,%rcx
	mov	$num,%rdx
	movq	%xmm1,$rptr
	sar	\$3+2,%rcx		# %cf=0
	jmp	.Lsqr8x_sub

.align	32
.Lsqr8x_sub:
	mov	8*0(%rbx),%r12
	mov	8*1(%rbx),%r13
	mov	8*2(%rbx),%r14
	mov	8*3(%rbx),%r15
	lea	8*4(%rbx),%rbx
	sbb	8*0(%rbp),%r12
	sbb	8*1(%rbp),%r13
	sbb	8*2(%rbp),%r14
	sbb	8*3(%rbp),%r15
	lea	8*4(%rbp),%rbp
	mov	%r12,8*0($rptr)
	mov	%r13,8*1($rptr)
	mov	%r14,8*2($rptr)
	mov	%r15,8*3($rptr)
	lea	8*4($rptr),$rptr
	inc	%rcx			# preserves %cf
	jnz	.Lsqr8x_sub

	sbb	\$0,%rax		# top-most carry
	lea	(%rbx,$num),%rbx	# rewind
	lea	($rptr,$num),$rptr	# rewind

	movq	%rax,%xmm1
	pxor	%xmm0,%xmm0
	pshufd	\$0,%xmm1,%xmm1
	mov	40(%rsp),%rsi		# restore %rsp
.cfi_def_cfa	%rsi,8
	jmp	.Lsqr8x_cond_copy

.align	32
.Lsqr8x_cond_copy:
	movdqa	16*0(%rbx),%xmm2
	movdqa	16*1(%rbx),%xmm3
	lea	16*2(%rbx),%rbx
	movdqu	16*0($rptr),%xmm4
	movdqu	16*1($rptr),%xmm5
	lea	16*2($rptr),$rptr
	movdqa	%xmm0,-16*2(%rbx)	# zero tp
	movdqa	%xmm0,-16*1(%rbx)
	movdqa	%xmm0,-16*2(%rbx,%rdx)
	movdqa	%xmm0,-16*1(%rbx,%rdx)
	pcmpeqd	%xmm1,%xmm0
	pand	%xmm1,%xmm2
	pand	%xmm1,%xmm3
	pand	%xmm0,%xmm4
	pand	%xmm0,%xmm5
	pxor	%xmm0,%xmm0
	por	%xmm2,%xmm4
	por	%xmm3,%xmm5
	movdqu	%xmm4,-16*2($rptr)
	movdqu	%xmm5,-16*1($rptr)
	add	\$32,$num
	jnz	.Lsqr8x_cond_copy

	mov	\$1,%rax
	mov	-48(%rsi),%r15
.cfi_restore	%r15
	mov	-40(%rsi),%r14
.cfi_restore	%r14
	mov	-32(%rsi),%r13
.cfi_restore	%r13
	mov	-24(%rsi),%r12
.cfi_restore	%r12
	mov	-16(%rsi),%rbp
.cfi_restore	%rbp
	mov	-8(%rsi),%rbx
.cfi_restore	%rbx
	lea	(%rsi),%rsp
.cfi_def_cfa_register	%rsp
.Lsqr8x_epilogue:
	ret
.cfi_endproc
.size	bn_sqr8x_mont,.-bn_sqr8x_mont
___
}}}

if ($addx) {{{
my $bp="%rdx";	# original value

$code.=<<___;
.globl	bn_mulx4x_mont
.type	bn_mulx4x_mont,\@function,6
.align	32
bn_mulx4x_mont:
.cfi_startproc
	_CET_ENDBR
	mov	%rsp,%rax
.cfi_def_cfa_register	%rax
	push	%rbx
.cfi_push	%rbx
	push	%rbp
.cfi_push	%rbp
	push	%r12
.cfi_push	%r12
	push	%r13
.cfi_push	%r13
	push	%r14
.cfi_push	%r14
	push	%r15
.cfi_push	%r15
.Lmulx4x_prologue:

	shl	\$3,${num}d		# convert $num to bytes
	xor	%r10,%r10
	sub	$num,%r10		# -$num
	mov	($n0),$n0		# *n0
	lea	-72(%rsp,%r10),%rbp	# future alloca(frame+$num+8)
	and	\$-128,%rbp
	mov	%rsp,%r11
	sub	%rbp,%r11
	and	\$-4096,%r11
	lea	(%rbp,%r11),%rsp
	mov	(%rsp),%r10
	cmp	%rbp,%rsp
	ja	.Lmulx4x_page_walk
	jmp	.Lmulx4x_page_walk_done

.align	16
.Lmulx4x_page_walk:
	lea	-4096(%rsp),%rsp
	mov	(%rsp),%r10
	cmp	%rbp,%rsp
	ja	.Lmulx4x_page_walk
.Lmulx4x_page_walk_done:

	lea	($bp,$num),%r10
	##############################################################
	# Stack layout
	# +0	num
	# +8	off-loaded &b[i]
	# +16	end of b[num]
	# +24	saved n0
	# +32	saved rp
	# +40	saved %rsp
	# +48	inner counter
	# +56
	# +64	tmp[num+1]
	#
	mov	$num,0(%rsp)		# save $num
	shr	\$5,$num
	mov	%r10,16(%rsp)		# end of b[num]
	sub	\$1,$num
	mov	$n0, 24(%rsp)		# save *n0
	mov	$rp, 32(%rsp)		# save $rp
	mov	%rax,40(%rsp)		# save original %rsp
.cfi_cfa_expression	%rsp+40,deref,+8
	mov	$num,48(%rsp)		# inner counter
	jmp	.Lmulx4x_body

.align	32
.Lmulx4x_body:
___
my ($aptr, $bptr, $nptr, $tptr, $mi,  $bi,  $zero, $num)=
   ("%rsi","%rdi","%rcx","%rbx","%r8","%r9","%rbp","%rax");
my $rptr=$bptr;
$code.=<<___;
	lea	8($bp),$bptr
	mov	($bp),%rdx		# b[0], $bp==%rdx actually
	lea	64+32(%rsp),$tptr
	mov	%rdx,$bi

	mulx	0*8($aptr),$mi,%rax	# a[0]*b[0]
	mulx	1*8($aptr),%r11,%r14	# a[1]*b[0]
	add	%rax,%r11
	mov	$bptr,8(%rsp)		# off-load &b[i]
	mulx	2*8($aptr),%r12,%r13	# ...
	adc	%r14,%r12
	adc	\$0,%r13

	mov	$mi,$bptr		# borrow $bptr
	imulq	24(%rsp),$mi		# "t[0]"*n0
	xor	$zero,$zero		# cf=0, of=0

	mulx	3*8($aptr),%rax,%r14
	 mov	$mi,%rdx
	lea	4*8($aptr),$aptr
	adcx	%rax,%r13
	adcx	$zero,%r14		# cf=0

	mulx	0*8($nptr),%rax,%r10
	adcx	%rax,$bptr		# discarded
	adox	%r11,%r10
	mulx	1*8($nptr),%rax,%r11
	adcx	%rax,%r10
	adox	%r12,%r11
	.byte	0xc4,0x62,0xfb,0xf6,0xa1,0x10,0x00,0x00,0x00	# mulx	2*8($nptr),%rax,%r12
	mov	48(%rsp),$bptr		# counter value
	mov	%r10,-4*8($tptr)
	adcx	%rax,%r11
	adox	%r13,%r12
	mulx	3*8($nptr),%rax,%r15
	 mov	$bi,%rdx
	mov	%r11,-3*8($tptr)
	adcx	%rax,%r12
	adox	$zero,%r15		# of=0
	lea	4*8($nptr),$nptr
	mov	%r12,-2*8($tptr)

	jmp	.Lmulx4x_1st

.align	32
.Lmulx4x_1st:
	adcx	$zero,%r15		# cf=0, modulo-scheduled
	mulx	0*8($aptr),%r10,%rax	# a[4]*b[0]
	adcx	%r14,%r10
	mulx	1*8($aptr),%r11,%r14	# a[5]*b[0]
	adcx	%rax,%r11
	mulx	2*8($aptr),%r12,%rax	# ...
	adcx	%r14,%r12
	mulx	3*8($aptr),%r13,%r14
	 .byte	0x67,0x67
	 mov	$mi,%rdx
	adcx	%rax,%r13
	adcx	$zero,%r14		# cf=0
	lea	4*8($aptr),$aptr
	lea	4*8($tptr),$tptr

	adox	%r15,%r10
	mulx	0*8($nptr),%rax,%r15
	adcx	%rax,%r10
	adox	%r15,%r11
	mulx	1*8($nptr),%rax,%r15
	adcx	%rax,%r11
	adox	%r15,%r12
	mulx	2*8($nptr),%rax,%r15
	mov	%r10,-5*8($tptr)
	adcx	%rax,%r12
	mov	%r11,-4*8($tptr)
	adox	%r15,%r13
	mulx	3*8($nptr),%rax,%r15
	 mov	$bi,%rdx
	mov	%r12,-3*8($tptr)
	adcx	%rax,%r13
	adox	$zero,%r15
	lea	4*8($nptr),$nptr
	mov	%r13,-2*8($tptr)

	dec	$bptr			# of=0, pass cf
	jnz	.Lmulx4x_1st

	mov	0(%rsp),$num		# load num
	mov	8(%rsp),$bptr		# re-load &b[i]
	adc	$zero,%r15		# modulo-scheduled
	add	%r15,%r14
	sbb	%r15,%r15		# top-most carry
	mov	%r14,-1*8($tptr)
	jmp	.Lmulx4x_outer

.align	32
.Lmulx4x_outer:
	mov	($bptr),%rdx		# b[i]
	lea	8($bptr),$bptr		# b++
	sub	$num,$aptr		# rewind $aptr
	mov	%r15,($tptr)		# save top-most carry
	lea	64+4*8(%rsp),$tptr
	sub	$num,$nptr		# rewind $nptr

	mulx	0*8($aptr),$mi,%r11	# a[0]*b[i]
	xor	%ebp,%ebp		# xor	$zero,$zero	# cf=0, of=0
	mov	%rdx,$bi
	mulx	1*8($aptr),%r14,%r12	# a[1]*b[i]
	adox	-4*8($tptr),$mi
	adcx	%r14,%r11
	mulx	2*8($aptr),%r15,%r13	# ...
	adox	-3*8($tptr),%r11
	adcx	%r15,%r12
	adox	-2*8($tptr),%r12
	adcx	$zero,%r13
	adox	$zero,%r13

	mov	$bptr,8(%rsp)		# off-load &b[i]
	mov	$mi,%r15
	imulq	24(%rsp),$mi		# "t[0]"*n0
	xor	%ebp,%ebp		# xor	$zero,$zero	# cf=0, of=0

	mulx	3*8($aptr),%rax,%r14
	 mov	$mi,%rdx
	adcx	%rax,%r13
	adox	-1*8($tptr),%r13
	adcx	$zero,%r14
	lea	4*8($aptr),$aptr
	adox	$zero,%r14

	mulx	0*8($nptr),%rax,%r10
	adcx	%rax,%r15		# discarded
	adox	%r11,%r10
	mulx	1*8($nptr),%rax,%r11
	adcx	%rax,%r10
	adox	%r12,%r11
	mulx	2*8($nptr),%rax,%r12
	mov	%r10,-4*8($tptr)
	adcx	%rax,%r11
	adox	%r13,%r12
	mulx	3*8($nptr),%rax,%r15
	 mov	$bi,%rdx
	mov	%r11,-3*8($tptr)
	lea	4*8($nptr),$nptr
	adcx	%rax,%r12
	adox	$zero,%r15		# of=0
	mov	48(%rsp),$bptr		# counter value
	mov	%r12,-2*8($tptr)

	jmp	.Lmulx4x_inner

.align	32
.Lmulx4x_inner:
	mulx	0*8($aptr),%r10,%rax	# a[4]*b[i]
	adcx	$zero,%r15		# cf=0, modulo-scheduled
	adox	%r14,%r10
	mulx	1*8($aptr),%r11,%r14	# a[5]*b[i]
	adcx	0*8($tptr),%r10
	adox	%rax,%r11
	mulx	2*8($aptr),%r12,%rax	# ...
	adcx	1*8($tptr),%r11
	adox	%r14,%r12
	mulx	3*8($aptr),%r13,%r14
	 mov	$mi,%rdx
	adcx	2*8($tptr),%r12
	adox	%rax,%r13
	adcx	3*8($tptr),%r13
	adox	$zero,%r14		# of=0
	lea	4*8($aptr),$aptr
	lea	4*8($tptr),$tptr
	adcx	$zero,%r14		# cf=0

	adox	%r15,%r10
	mulx	0*8($nptr),%rax,%r15
	adcx	%rax,%r10
	adox	%r15,%r11
	mulx	1*8($nptr),%rax,%r15
	adcx	%rax,%r11
	adox	%r15,%r12
	mulx	2*8($nptr),%rax,%r15
	mov	%r10,-5*8($tptr)
	adcx	%rax,%r12
	adox	%r15,%r13
	mulx	3*8($nptr),%rax,%r15
	 mov	$bi,%rdx
	mov	%r11,-4*8($tptr)
	mov	%r12,-3*8($tptr)
	adcx	%rax,%r13
	adox	$zero,%r15
	lea	4*8($nptr),$nptr
	mov	%r13,-2*8($tptr)

	dec	$bptr			# of=0, pass cf
	jnz	.Lmulx4x_inner

	mov	0(%rsp),$num		# load num
	mov	8(%rsp),$bptr		# re-load &b[i]
	adc	$zero,%r15		# modulo-scheduled
	sub	0*8($tptr),$zero	# pull top-most carry
	adc	%r15,%r14
	sbb	%r15,%r15		# top-most carry
	mov	%r14,-1*8($tptr)

	cmp	16(%rsp),$bptr
	jne	.Lmulx4x_outer

	lea	64(%rsp),$tptr
	sub	$num,$nptr		# rewind $nptr
	neg	%r15
	mov	$num,%rdx
	shr	\$3+2,$num		# %cf=0
	mov	32(%rsp),$rptr		# restore rp
	jmp	.Lmulx4x_sub

.align	32
.Lmulx4x_sub:
	mov	8*0($tptr),%r11
	mov	8*1($tptr),%r12
	mov	8*2($tptr),%r13
	mov	8*3($tptr),%r14
	lea	8*4($tptr),$tptr
	sbb	8*0($nptr),%r11
	sbb	8*1($nptr),%r12
	sbb	8*2($nptr),%r13
	sbb	8*3($nptr),%r14
	lea	8*4($nptr),$nptr
	mov	%r11,8*0($rptr)
	mov	%r12,8*1($rptr)
	mov	%r13,8*2($rptr)
	mov	%r14,8*3($rptr)
	lea	8*4($rptr),$rptr
	dec	$num			# preserves %cf
	jnz	.Lmulx4x_sub

	sbb	\$0,%r15		# top-most carry
	lea	64(%rsp),$tptr
	sub	%rdx,$rptr		# rewind

	movq	%r15,%xmm1
	pxor	%xmm0,%xmm0
	pshufd	\$0,%xmm1,%xmm1
	mov	40(%rsp),%rsi		# restore %rsp
.cfi_def_cfa	%rsi,8
	jmp	.Lmulx4x_cond_copy

.align	32
.Lmulx4x_cond_copy:
	movdqa	16*0($tptr),%xmm2
	movdqa	16*1($tptr),%xmm3
	lea	16*2($tptr),$tptr
	movdqu	16*0($rptr),%xmm4
	movdqu	16*1($rptr),%xmm5
	lea	16*2($rptr),$rptr
	movdqa	%xmm0,-16*2($tptr)	# zero tp
	movdqa	%xmm0,-16*1($tptr)
	pcmpeqd	%xmm1,%xmm0
	pand	%xmm1,%xmm2
	pand	%xmm1,%xmm3
	pand	%xmm0,%xmm4
	pand	%xmm0,%xmm5
	pxor	%xmm0,%xmm0
	por	%xmm2,%xmm4
	por	%xmm3,%xmm5
	movdqu	%xmm4,-16*2($rptr)
	movdqu	%xmm5,-16*1($rptr)
	sub	\$32,%rdx
	jnz	.Lmulx4x_cond_copy

	mov	%rdx,($tptr)

	mov	\$1,%rax
	mov	-48(%rsi),%r15
.cfi_restore	%r15
	mov	-40(%rsi),%r14
.cfi_restore	%r14
	mov	-32(%rsi),%r13
.cfi_restore	%r13
	mov	-24(%rsi),%r12
.cfi_restore	%r12
	mov	-16(%rsi),%rbp
.cfi_restore	%rbp
	mov	-8(%rsi),%rbx
.cfi_restore	%rbx
	lea	(%rsi),%rsp
.cfi_def_cfa_register	%rsp
.Lmulx4x_epilogue:
	ret
.cfi_endproc
.size	bn_mulx4x_mont,.-bn_mulx4x_mont
___
}}}
$code.=<<___;
.asciz	"Montgomery Multiplication for x86_64, CRYPTOGAMS by <appro\@openssl.org>"
.align	16
___

# EXCEPTION_DISPOSITION handler (EXCEPTION_RECORD *rec,ULONG64 frame,
#		CONTEXT *context,DISPATCHER_CONTEXT *disp)
if ($win64) {
$rec="%rcx";
$frame="%rdx";
$context="%r8";
$disp="%r9";

$code.=<<___;
.extern	__imp_RtlVirtualUnwind
.type	mul_handler,\@abi-omnipotent
.align	16
mul_handler:
	push	%rsi
	push	%rdi
	push	%rbx
	push	%rbp
	push	%r12
	push	%r13
	push	%r14
	push	%r15
	pushfq
	sub	\$64,%rsp

	mov	120($context),%rax	# pull context->Rax
	mov	248($context),%rbx	# pull context->Rip

	mov	8($disp),%rsi		# disp->ImageBase
	mov	56($disp),%r11		# disp->HandlerData

	mov	0(%r11),%r10d		# HandlerData[0]
	lea	(%rsi,%r10),%r10	# end of prologue label
	cmp	%r10,%rbx		# context->Rip<end of prologue label
	jb	.Lcommon_seh_tail

	mov	152($context),%rax	# pull context->Rsp

	mov	4(%r11),%r10d		# HandlerData[1]
	lea	(%rsi,%r10),%r10	# epilogue label
	cmp	%r10,%rbx		# context->Rip>=epilogue label
	jae	.Lcommon_seh_tail

	mov	192($context),%r10	# pull $num
	mov	8(%rax,%r10,8),%rax	# pull saved stack pointer

	jmp	.Lcommon_pop_regs
.size	mul_handler,.-mul_handler

.type	sqr_handler,\@abi-omnipotent
.align	16
sqr_handler:
	push	%rsi
	push	%rdi
	push	%rbx
	push	%rbp
	push	%r12
	push	%r13
	push	%r14
	push	%r15
	pushfq
	sub	\$64,%rsp

	mov	120($context),%rax	# pull context->Rax
	mov	248($context),%rbx	# pull context->Rip

	mov	8($disp),%rsi		# disp->ImageBase
	mov	56($disp),%r11		# disp->HandlerData

	mov	0(%r11),%r10d		# HandlerData[0]
	lea	(%rsi,%r10),%r10	# end of prologue label
	cmp	%r10,%rbx		# context->Rip<.Lsqr_prologue
	jb	.Lcommon_seh_tail

	mov	4(%r11),%r10d		# HandlerData[1]
	lea	(%rsi,%r10),%r10	# body label
	cmp	%r10,%rbx		# context->Rip<.Lsqr_body
	jb	.Lcommon_pop_regs

	mov	152($context),%rax	# pull context->Rsp

	mov	8(%r11),%r10d		# HandlerData[2]
	lea	(%rsi,%r10),%r10	# epilogue label
	cmp	%r10,%rbx		# context->Rip>=.Lsqr_epilogue
	jae	.Lcommon_seh_tail

	mov	40(%rax),%rax		# pull saved stack pointer

.Lcommon_pop_regs:
	mov	-8(%rax),%rbx
	mov	-16(%rax),%rbp
	mov	-24(%rax),%r12
	mov	-32(%rax),%r13
	mov	-40(%rax),%r14
	mov	-48(%rax),%r15
	mov	%rbx,144($context)	# restore context->Rbx
	mov	%rbp,160($context)	# restore context->Rbp
	mov	%r12,216($context)	# restore context->R12
	mov	%r13,224($context)	# restore context->R13
	mov	%r14,232($context)	# restore context->R14
	mov	%r15,240($context)	# restore context->R15

.Lcommon_seh_tail:
	mov	8(%rax),%rdi
	mov	16(%rax),%rsi
	mov	%rax,152($context)	# restore context->Rsp
	mov	%rsi,168($context)	# restore context->Rsi
	mov	%rdi,176($context)	# restore context->Rdi

	mov	40($disp),%rdi		# disp->ContextRecord
	mov	$context,%rsi		# context
	mov	\$154,%ecx		# sizeof(CONTEXT)
	.long	0xa548f3fc		# cld; rep movsq

	mov	$disp,%rsi
	xor	%rcx,%rcx		# arg1, UNW_FLAG_NHANDLER
	mov	8(%rsi),%rdx		# arg2, disp->ImageBase
	mov	0(%rsi),%r8		# arg3, disp->ControlPc
	mov	16(%rsi),%r9		# arg4, disp->FunctionEntry
	mov	40(%rsi),%r10		# disp->ContextRecord
	lea	56(%rsi),%r11		# &disp->HandlerData
	lea	24(%rsi),%r12		# &disp->EstablisherFrame
	mov	%r10,32(%rsp)		# arg5
	mov	%r11,40(%rsp)		# arg6
	mov	%r12,48(%rsp)		# arg7
	mov	%rcx,56(%rsp)		# arg8, (NULL)
	call	*__imp_RtlVirtualUnwind(%rip)

	mov	\$1,%eax		# ExceptionContinueSearch
	add	\$64,%rsp
	popfq
	pop	%r15
	pop	%r14
	pop	%r13
	pop	%r12
	pop	%rbp
	pop	%rbx
	pop	%rdi
	pop	%rsi
	ret
.size	sqr_handler,.-sqr_handler

.section	.pdata
.align	4
	.rva	.LSEH_begin_bn_mul_mont_nohw
	.rva	.LSEH_end_bn_mul_mont_nohw
	.rva	.LSEH_info_bn_mul_mont_nohw

	.rva	.LSEH_begin_bn_mul4x_mont
	.rva	.LSEH_end_bn_mul4x_mont
	.rva	.LSEH_info_bn_mul4x_mont

	.rva	.LSEH_begin_bn_sqr8x_mont
	.rva	.LSEH_end_bn_sqr8x_mont
	.rva	.LSEH_info_bn_sqr8x_mont
___
$code.=<<___ if ($addx);
	.rva	.LSEH_begin_bn_mulx4x_mont
	.rva	.LSEH_end_bn_mulx4x_mont
	.rva	.LSEH_info_bn_mulx4x_mont
___
$code.=<<___;
.section	.xdata
.align	8
.LSEH_info_bn_mul_mont_nohw:
	.byte	9,0,0,0
	.rva	mul_handler
	.rva	.Lmul_body,.Lmul_epilogue	# HandlerData[]
.LSEH_info_bn_mul4x_mont:
	.byte	9,0,0,0
	.rva	mul_handler
	.rva	.Lmul4x_body,.Lmul4x_epilogue	# HandlerData[]
.LSEH_info_bn_sqr8x_mont:
	.byte	9,0,0,0
	.rva	sqr_handler
	.rva	.Lsqr8x_prologue,.Lsqr8x_body,.Lsqr8x_epilogue		# HandlerData[]
.align	8
___
$code.=<<___ if ($addx);
.LSEH_info_bn_mulx4x_mont:
	.byte	9,0,0,0
	.rva	sqr_handler
	.rva	.Lmulx4x_prologue,.Lmulx4x_body,.Lmulx4x_epilogue	# HandlerData[]
.align	8
___
}

print $code;
close STDOUT or die "error closing STDOUT: $!";<|MERGE_RESOLUTION|>--- conflicted
+++ resolved
@@ -65,11 +65,7 @@
 # output, so this isn't useful anyway.
 $addx = 1;
 
-<<<<<<< HEAD
-# void bn_mul_mont(
-=======
-# int bn_mul_mont_nohw(
->>>>>>> 7cb8df57
+# void bn_mul_mont_nohw(
 $rp="%rdi";	# BN_ULONG *rp,
 $ap="%rsi";	# const BN_ULONG *ap,
 $bp="%rdx";	# const BN_ULONG *bp,
@@ -787,7 +783,7 @@
  {{{
 ######################################################################
-# int bn_sqr8x_mont(
+# void bn_sqr8x_mont(
 my $rptr="%rdi";	# const BN_ULONG *rptr,
 my $aptr="%rsi";	# const BN_ULONG *aptr,
 my $bptr="%rdx";	# not used
