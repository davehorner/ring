#! /usr/bin/env perl
# Copyright 2005-2016 The OpenSSL Project Authors. All Rights Reserved.
#
# Licensed under the OpenSSL license (the "License").  You may not use
# this file except in compliance with the License.  You can obtain a copy
# in the file LICENSE in the source distribution or at
# https://www.openssl.org/source/license.html


# ====================================================================
# Written by Andy Polyakov <appro@openssl.org> for the OpenSSL
# project. The module is, however, dual licensed under OpenSSL and
# CRYPTOGAMS licenses depending on where you obtain it. For further
# details see http://www.openssl.org/~appro/cryptogams/.
# ====================================================================

# October 2005
#
# This is a "teaser" code, as it can be improved in several ways...
# First of all non-SSE2 path should be implemented (yes, for now it
# performs Montgomery multiplication/convolution only on SSE2-capable
# CPUs such as P4, others fall down to original code). Then inner loop
# can be unrolled and modulo-scheduled to improve ILP and possibly
# moved to 128-bit XMM register bank (though it would require input
# rearrangement and/or increase bus bandwidth utilization). Dedicated
# squaring procedure should give further performance improvement...
# Yet, for being draft, the code improves rsa512 *sign* benchmark by
# 110%(!), rsa1024 one - by 70% and rsa4096 - by 20%:-)

# December 2006
#
# Modulo-scheduling SSE2 loops results in further 15-20% improvement.
# Integer-only code [being equipped with dedicated squaring procedure]
# gives ~40% on rsa512 sign benchmark...

$0 =~ m/(.*[\/\\])[^\/\\]+$/; $dir=$1;
push(@INC,"${dir}","${dir}../../../perlasm");
require "x86asm.pl";

$output = pop;
open STDOUT,">$output";

&asm_init($ARGV[0]);

$sse2=1;

&function_begin("bn_mul_mont");

$i="edx";
$j="ecx";
$ap="esi";	$tp="esi";		# overlapping variables!!!
$rp="edi";	$bp="edi";		# overlapping variables!!!
$np="ebp";
$num="ebx";

$_num=&DWP(4*0,"esp");			# stack top layout
$_rp=&DWP(4*1,"esp");
$_ap=&DWP(4*2,"esp");
$_bp=&DWP(4*3,"esp");
$_np=&DWP(4*4,"esp");
$_n0=&DWP(4*5,"esp");	$_n0q=&QWP(4*5,"esp");
$_sp=&DWP(4*6,"esp");
$_bpend=&DWP(4*7,"esp");
$frame=32;				# size of above frame rounded up to 16n

	&xor	("eax","eax");
	&mov	("edi",&wparam(5));	# int num

	&lea	("esi",&wparam(0));	# put aside pointer to argument block
	&lea	("edx",&wparam(1));	# load ap
	&add	("edi",2);		# extra two words on top of tp
	&neg	("edi");
	&lea	("ebp",&DWP(-$frame,"esp","edi",4));	# future alloca($frame+4*(num+2))
	&neg	("edi");

	# minimize cache contention by arranging 2K window between stack
	# pointer and ap argument [np is also position sensitive vector,
	# but it's assumed to be near ap, as it's allocated at ~same
	# time].
	&mov	("eax","ebp");
	&sub	("eax","edx");
	&and	("eax",2047);
	&sub	("ebp","eax");		# this aligns sp and ap modulo 2048

	&xor	("edx","ebp");
	&and	("edx",2048);
	&xor	("edx",2048);
	&sub	("ebp","edx");		# this splits them apart modulo 4096

	&and	("ebp",-64);		# align to cache line

	# An OS-agnostic version of __chkstk.
	#
	# Some OSes (Windows) insist on stack being "wired" to
	# physical memory in strictly sequential manner, i.e. if stack
	# allocation spans two pages, then reference to farmost one can
	# be punishable by SEGV. But page walking can do good even on
	# other OSes, because it guarantees that villain thread hits
	# the guard page before it can make damage to innocent one...
	&mov	("eax","esp");
	&sub	("eax","ebp");
	&and	("eax",-4096);
	&mov	("edx","esp");		# saved stack pointer!
	&lea	("esp",&DWP(0,"ebp","eax"));
	&mov	("eax",&DWP(0,"esp"));
	&cmp	("esp","ebp");
	&ja	(&label("page_walk"));
	&jmp	(&label("page_walk_done"));

&set_label("page_walk",16);
	&lea	("esp",&DWP(-4096,"esp"));
	&mov	("eax",&DWP(0,"esp"));
	&cmp	("esp","ebp");
	&ja	(&label("page_walk"));
&set_label("page_walk_done");

	################################# load argument block...
	&mov	("eax",&DWP(0*4,"esi"));# BN_ULONG *rp
	&mov	("ebx",&DWP(1*4,"esi"));# const BN_ULONG *ap
	&mov	("ecx",&DWP(2*4,"esi"));# const BN_ULONG *bp
	&mov	("ebp",&DWP(3*4,"esi"));# const BN_ULONG *np
	&mov	("esi",&DWP(4*4,"esi"));# const BN_ULONG *n0
	#&mov	("edi",&DWP(5*4,"esi"));# int num

	&mov	("esi",&DWP(0,"esi"));	# pull n0[0]
	&mov	($_rp,"eax");		# ... save a copy of argument block
	&mov	($_ap,"ebx");
	&mov	($_bp,"ecx");
	&mov	($_np,"ebp");
	&mov	($_n0,"esi");
	&lea	($num,&DWP(-3,"edi"));	# num=num-1 to assist modulo-scheduling
	#&mov	($_num,$num);		# redundant as $num is not reused
	&mov	($_sp,"edx");		# saved stack pointer!

if($sse2) {
$acc0="mm0";	# mmx register bank layout
$acc1="mm1";
$car0="mm2";
$car1="mm3";
$mul0="mm4";
$mul1="mm5";
$temp="mm6";
$mask="mm7";

<<<<<<< HEAD
	&picmeup("eax","OPENSSL_ia32cap_P");
	&bt	(&DWP(0,"eax"),26);
	# The non-SSE2 code was removed.

=======
>>>>>>> d2e3212d
	&mov	("eax",-1);
	&movd	($mask,"eax");		# mask 32 lower bits

	&mov	($ap,$_ap);		# load input pointers
	&mov	($bp,$_bp);
	&mov	($np,$_np);

	&xor	($i,$i);		# i=0
	&xor	($j,$j);		# j=0

	&movd	($mul0,&DWP(0,$bp));		# bp[0]
	&movd	($mul1,&DWP(0,$ap));		# ap[0]
	&movd	($car1,&DWP(0,$np));		# np[0]

	&pmuludq($mul1,$mul0);			# ap[0]*bp[0]
	&movq	($car0,$mul1);
	&movq	($acc0,$mul1);			# I wish movd worked for
	&pand	($acc0,$mask);			# inter-register transfers

	&pmuludq($mul1,$_n0q);			# *=n0

	&pmuludq($car1,$mul1);			# "t[0]"*np[0]*n0
	&paddq	($car1,$acc0);

	&movd	($acc1,&DWP(4,$np));		# np[1]
	&movd	($acc0,&DWP(4,$ap));		# ap[1]

	&psrlq	($car0,32);
	&psrlq	($car1,32);

	&inc	($j);				# j++
&set_label("1st",16);
	&pmuludq($acc0,$mul0);			# ap[j]*bp[0]
	&pmuludq($acc1,$mul1);			# np[j]*m1
	&paddq	($car0,$acc0);			# +=c0
	&paddq	($car1,$acc1);			# +=c1

	&movq	($acc0,$car0);
	&pand	($acc0,$mask);
	&movd	($acc1,&DWP(4,$np,$j,4));	# np[j+1]
	&paddq	($car1,$acc0);			# +=ap[j]*bp[0];
	&movd	($acc0,&DWP(4,$ap,$j,4));	# ap[j+1]
	&psrlq	($car0,32);
	&movd	(&DWP($frame-4,"esp",$j,4),$car1);	# tp[j-1]=
	&psrlq	($car1,32);

	&lea	($j,&DWP(1,$j));
	&cmp	($j,$num);
	&jl	(&label("1st"));

	&pmuludq($acc0,$mul0);			# ap[num-1]*bp[0]
	&pmuludq($acc1,$mul1);			# np[num-1]*m1
	&paddq	($car0,$acc0);			# +=c0
	&paddq	($car1,$acc1);			# +=c1

	&movq	($acc0,$car0);
	&pand	($acc0,$mask);
	&paddq	($car1,$acc0);			# +=ap[num-1]*bp[0];
	&movd	(&DWP($frame-4,"esp",$j,4),$car1);	# tp[num-2]=

	&psrlq	($car0,32);
	&psrlq	($car1,32);

	&paddq	($car1,$car0);
	&movq	(&QWP($frame,"esp",$num,4),$car1);	# tp[num].tp[num-1]

	&inc	($i);				# i++
&set_label("outer");
	&xor	($j,$j);			# j=0

	&movd	($mul0,&DWP(0,$bp,$i,4));	# bp[i]
	&movd	($mul1,&DWP(0,$ap));		# ap[0]
	&movd	($temp,&DWP($frame,"esp"));	# tp[0]
	&movd	($car1,&DWP(0,$np));		# np[0]
	&pmuludq($mul1,$mul0);			# ap[0]*bp[i]

	&paddq	($mul1,$temp);			# +=tp[0]
	&movq	($acc0,$mul1);
	&movq	($car0,$mul1);
	&pand	($acc0,$mask);

	&pmuludq($mul1,$_n0q);			# *=n0

	&pmuludq($car1,$mul1);
	&paddq	($car1,$acc0);

	&movd	($temp,&DWP($frame+4,"esp"));	# tp[1]
	&movd	($acc1,&DWP(4,$np));		# np[1]
	&movd	($acc0,&DWP(4,$ap));		# ap[1]

	&psrlq	($car0,32);
	&psrlq	($car1,32);
	&paddq	($car0,$temp);			# +=tp[1]

	&inc	($j);				# j++
	&dec	($num);
&set_label("inner");
	&pmuludq($acc0,$mul0);			# ap[j]*bp[i]
	&pmuludq($acc1,$mul1);			# np[j]*m1
	&paddq	($car0,$acc0);			# +=c0
	&paddq	($car1,$acc1);			# +=c1

	&movq	($acc0,$car0);
	&movd	($temp,&DWP($frame+4,"esp",$j,4));# tp[j+1]
	&pand	($acc0,$mask);
	&movd	($acc1,&DWP(4,$np,$j,4));	# np[j+1]
	&paddq	($car1,$acc0);			# +=ap[j]*bp[i]+tp[j]
	&movd	($acc0,&DWP(4,$ap,$j,4));	# ap[j+1]
	&psrlq	($car0,32);
	&movd	(&DWP($frame-4,"esp",$j,4),$car1);# tp[j-1]=
	&psrlq	($car1,32);
	&paddq	($car0,$temp);			# +=tp[j+1]

	&dec	($num);
	&lea	($j,&DWP(1,$j));		# j++
	&jnz	(&label("inner"));

	&mov	($num,$j);
	&pmuludq($acc0,$mul0);			# ap[num-1]*bp[i]
	&pmuludq($acc1,$mul1);			# np[num-1]*m1
	&paddq	($car0,$acc0);			# +=c0
	&paddq	($car1,$acc1);			# +=c1

	&movq	($acc0,$car0);
	&pand	($acc0,$mask);
	&paddq	($car1,$acc0);			# +=ap[num-1]*bp[i]+tp[num-1]
	&movd	(&DWP($frame-4,"esp",$j,4),$car1);	# tp[num-2]=
	&psrlq	($car0,32);
	&psrlq	($car1,32);

	&movd	($temp,&DWP($frame+4,"esp",$num,4));	# += tp[num]
	&paddq	($car1,$car0);
	&paddq	($car1,$temp);
	&movq	(&QWP($frame,"esp",$num,4),$car1);	# tp[num].tp[num-1]

	&lea	($i,&DWP(1,$i));		# i++
	&cmp	($i,$num);
	&jle	(&label("outer"));

	&emms	();				# done with mmx bank
<<<<<<< HEAD

}	# The non-SSE2 code was removed. 
=======
	&jmp	(&label("common_tail"));
}
>>>>>>> d2e3212d

&set_label("common_tail",16);
	&mov	($np,$_np);			# load modulus pointer
	&mov	($rp,$_rp);			# load result pointer
	&lea	($tp,&DWP($frame,"esp"));	# [$ap and $bp are zapped]

	&mov	("eax",&DWP(0,$tp));		# tp[0]
	&mov	($j,$num);			# j=num-1
	&xor	($i,$i);			# i=0 and clear CF!

&set_label("sub",16);
	&sbb	("eax",&DWP(0,$np,$i,4));
	&mov	(&DWP(0,$rp,$i,4),"eax");	# rp[i]=tp[i]-np[i]
	&dec	($j);				# doesn't affect CF!
	&mov	("eax",&DWP(4,$tp,$i,4));	# tp[i+1]
	&lea	($i,&DWP(1,$i));		# i++
	&jge	(&label("sub"));

	&sbb	("eax",0);			# handle upmost overflow bit
	&mov	("edx",-1);
	&xor	("edx","eax");
	&jmp	(&label("copy"));

&set_label("copy",16);				# conditional copy
	&mov	($tp,&DWP($frame,"esp",$num,4));
	&mov	($np,&DWP(0,$rp,$num,4));
	&mov	(&DWP($frame,"esp",$num,4),$j);	# zap temporary vector
	&and	($tp,"eax");
	&and	($np,"edx");
	&or	($np,$tp);
	&mov	(&DWP(0,$rp,$num,4),$np);
	&dec	($num);
	&jge	(&label("copy"));

	&mov	("esp",$_sp);		# pull saved stack pointer
	&mov	("eax",1);
&function_end("bn_mul_mont");

&asciz("Montgomery Multiplication for x86, CRYPTOGAMS by <appro\@openssl.org>");

&asm_finish();

close STDOUT or die "error closing STDOUT: $!";<|MERGE_RESOLUTION|>--- conflicted
+++ resolved
@@ -143,13 +143,6 @@
 $temp="mm6";
 $mask="mm7";
 
-<<<<<<< HEAD
-	&picmeup("eax","OPENSSL_ia32cap_P");
-	&bt	(&DWP(0,"eax"),26);
-	# The non-SSE2 code was removed.
-
-=======
->>>>>>> d2e3212d
 	&mov	("eax",-1);
 	&movd	($mask,"eax");		# mask 32 lower bits
 
@@ -291,13 +284,8 @@
 	&jle	(&label("outer"));
 
 	&emms	();				# done with mmx bank
-<<<<<<< HEAD
-
-}	# The non-SSE2 code was removed. 
-=======
 	&jmp	(&label("common_tail"));
 }
->>>>>>> d2e3212d
  
 &set_label("common_tail",16);
