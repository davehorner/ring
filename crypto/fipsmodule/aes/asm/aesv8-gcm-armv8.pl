#! /usr/bin/env perl

# Copyright (c) 2022, ARM Inc.
#
# Licensed under the Apache License, Version 2.0 (the "License");
# you may not use this file except in compliance with the License.
# You may obtain a copy of the License at
#
#     https://www.apache.org/licenses/LICENSE-2.0
#
# Unless required by applicable law or agreed to in writing, software
# distributed under the License is distributed on an "AS IS" BASIS,
# WITHOUT WARRANTIES OR CONDITIONS OF ANY KIND, either express or implied.
# See the License for the specific language governing permissions and
# limitations under the License.

#========================================================================
# Written by Fangming Fang <fangming.fang@arm.com> for the OpenSSL project,
# derived from https://github.com/ARM-software/AArch64cryptolib, original
# author Samuel Lee <Samuel.Lee@arm.com>.
#========================================================================
#
# Approach - assume we don't want to reload constants, so reserve ~half of
# vector register file for constants
#
# main loop to act on 4 16B blocks per iteration, and then do modulo of the
# accumulated intermediate hashes from the 4 blocks
#
#  ____________________________________________________
# |                                                    |
# | PRE                                                |
# |____________________________________________________|
# |                |                |                  |
# | CTR block 4k+8 | AES block 4k+4 | GHASH block 4k+0 |
# |________________|________________|__________________|
# |                |                |                  |
# | CTR block 4k+9 | AES block 4k+5 | GHASH block 4k+1 |
# |________________|________________|__________________|
# |                |                |                  |
# | CTR block 4k+10| AES block 4k+6 | GHASH block 4k+2 |
# |________________|________________|__________________|
# |                |                |                  |
# | CTR block 4k+11| AES block 4k+7 | GHASH block 4k+3 |
# |________________|____(mostly)____|__________________|
# |                                                    |
# | MODULO                                             |
# |____________________________________________________|
#
# PRE: Ensure previous generated intermediate hash is aligned and merged with
# result for GHASH 4k+0
#
# EXT low_acc, low_acc, low_acc, #8
# EOR res_curr (4k+0), res_curr (4k+0), low_acc
#
# CTR block: Increment and byte reverse counter in scalar registers and transfer
# to SIMD registers
#
# REV     ctr32, rev_ctr32
# ORR     ctr64, constctr96_top32, ctr32, LSL #32
# // Keeping this in scalar registers to free up space in SIMD RF
# INS     ctr_next.d[0], constctr96_bottom64
# INS     ctr_next.d[1], ctr64X
# ADD     rev_ctr32, #1
#
# AES block:
#
# Do AES encryption/decryption on CTR block X and EOR it with input block X.
# Take 256 bytes key below for example. Doing small trick here of loading input
# in scalar registers, EORing with last key and then transferring Given we are
# very constrained in our ASIMD registers this is quite important
#
#     Encrypt:
# LDR     input_low, [ input_ptr  ], #8
# LDR     input_high, [ input_ptr  ], #8
# EOR     input_low, k14_low
# EOR     input_high, k14_high
# INS     res_curr.d[0], input_low
# INS     res_curr.d[1], input_high
# AESE    ctr_curr, k0; AESMC ctr_curr, ctr_curr
# AESE    ctr_curr, k1; AESMC ctr_curr, ctr_curr
# AESE    ctr_curr, k2; AESMC ctr_curr, ctr_curr
# AESE    ctr_curr, k3; AESMC ctr_curr, ctr_curr
# AESE    ctr_curr, k4; AESMC ctr_curr, ctr_curr
# AESE    ctr_curr, k5; AESMC ctr_curr, ctr_curr
# AESE    ctr_curr, k6; AESMC ctr_curr, ctr_curr
# AESE    ctr_curr, k7; AESMC ctr_curr, ctr_curr
# AESE    ctr_curr, k8; AESMC ctr_curr, ctr_curr
# AESE    ctr_curr, k9; AESMC ctr_curr, ctr_curr
# AESE    ctr_curr, k10; AESMC ctr_curr, ctr_curr
# AESE    ctr_curr, k11; AESMC ctr_curr, ctr_curr
# AESE    ctr_curr, k12; AESMC ctr_curr, ctr_curr
# AESE    ctr_curr, k13
# EOR     res_curr, res_curr, ctr_curr
# ST1     { res_curr.16b  }, [ output_ptr  ], #16
#
#     Decrypt:
# AESE    ctr_curr, k0; AESMC ctr_curr, ctr_curr
# AESE    ctr_curr, k1; AESMC ctr_curr, ctr_curr
# AESE    ctr_curr, k2; AESMC ctr_curr, ctr_curr
# AESE    ctr_curr, k3; AESMC ctr_curr, ctr_curr
# AESE    ctr_curr, k4; AESMC ctr_curr, ctr_curr
# AESE    ctr_curr, k5; AESMC ctr_curr, ctr_curr
# AESE    ctr_curr, k6; AESMC ctr_curr, ctr_curr
# AESE    ctr_curr, k7; AESMC ctr_curr, ctr_curr
# AESE    ctr_curr, k8; AESMC ctr_curr, ctr_curr
# AESE    ctr_curr, k9; AESMC ctr_curr, ctr_curr
# AESE    ctr_curr, k10; AESMC ctr_curr, ctr_curr
# AESE    ctr_curr, k11; AESMC ctr_curr, ctr_curr
# AESE    ctr_curr, k12; AESMC ctr_curr, ctr_curr
# AESE    ctr_curr, k13
# LDR     res_curr, [ input_ptr  ], #16
# EOR     res_curr, res_curr, ctr_curr
# MOV     output_low, res_curr.d[0]
# MOV     output_high, res_curr.d[1]
# EOR     output_low, k14_low
# EOR     output_high, k14_high
# STP     output_low, output_high, [ output_ptr  ], #16
#
# GHASH block X:
#     Do 128b karatsuba polynomial multiplication on block. We only have
#     64b->128b polynomial multipliers, naively that means we need to do 4 64b
#     multiplies to generate a 128b.
#
# multiplication:
#     Pmull(A,B) == (Pmull(Ah,Bh)<<128 | Pmull(Al,Bl)) ^
#                   (Pmull(Ah,Bl) ^ Pmull(Al,Bh))<<64
#
#     The idea behind Karatsuba multiplication is that we can do just 3 64b
#     multiplies:
#     Pmull(A,B) == (Pmull(Ah,Bh)<<128 | Pmull(Al,Bl)) ^
#                   (Pmull(Ah^Al,Bh^Bl) ^ Pmull(Ah,Bh) ^
#                   Pmull(Al,Bl))<<64
#
#     There is some complication here because the bit order of GHASH's PMULL is
#     reversed compared to elsewhere, so we are multiplying with "twisted"
#     powers of H
#
# Note: We can PMULL directly into the acc_x in first GHASH of the loop
#
# Note: For scheduling big cores we want to split the processing to happen over
#       two loop iterations - otherwise the critical path latency dominates the
#       performance.
#
#       This has a knock on effect on register pressure, so we have to be a bit
#       more clever with our temporary registers than indicated here
#
# REV64   res_curr, res_curr
# INS     t_m.d[0], res_curr.d[1]
# EOR     t_m.8B, t_m.8B, res_curr.8B
# PMULL2  t_h, res_curr, HX
# PMULL   t_l, res_curr, HX
# PMULL   t_m, t_m, HX_k
# EOR     acc_h, acc_h, t_h
# EOR     acc_l, acc_l, t_l
# EOR     acc_m, acc_m, t_m
#
# MODULO: take the partial accumulators (~representing sum of 256b
#         multiplication results), from GHASH and do modulo reduction on them
#         There is some complication here because the bit order of GHASH's
#         PMULL is reversed compared to elsewhere, so we are doing modulo with
#         a reversed constant
#
# EOR     acc_m, acc_m, acc_h
# EOR     acc_m, acc_m, acc_l                // Finish off karatsuba processing
# PMULL   t_mod, acc_h, mod_constant
# EXT     acc_h, acc_h, acc_h, #8
# EOR     acc_m, acc_m, acc_h
# EOR     acc_m, acc_m, t_mod
# PMULL   acc_h, acc_m, mod_constant
# EXT     acc_m, acc_m, acc_m, #8
# EOR     acc_l, acc_l, acc_h
# EOR     acc_l, acc_l, acc_m
#
# This code was then modified to merge the AES-128-GCM, AES-192-GCM, and
# AES-256-GCM implementations into a single function to reduce size. We move the
# last two round keys into consistent registers across all sizes, as they're
# treated special. Then, after rounds 0 through 8, we added some branches to
# conditionally run rounds 9-10 (AES-192 + AES-256) and 11-12 (AES-256), before
# merging back into code which finishes up the last two rounds.
#
# There is a mostly decision to be made around how much parallel work goes
# before or after the conditional part. We attempted to preserve the original
# scheduling where possible, but it's possible other schedulings are more
# optimal with the current ordering.

$flavour = shift;
$output  = shift;

$0 =~ m/(.*[\/\\])[^\/\\]+$/; $dir=$1;
( $xlate="${dir}arm-xlate.pl" and -f $xlate ) or
( $xlate="${dir}../../../perlasm/arm-xlate.pl" and -f $xlate) or
die "can't locate arm-xlate.pl";

open OUT,"| \"$^X\" $xlate $flavour $output";
*STDOUT=*OUT;

$code=<<___;
<<<<<<< HEAD
#include <ring-core/arm_arch.h>
=======
>>>>>>> 9bb8f779
#if __ARM_MAX_ARCH__ >= 8

.arch armv8-a+crypto
.text
___

$input_ptr="x0";  #argument block
$bit_length="x1";
$output_ptr="x2";
$current_tag="x3";
$Htable="x6";
$counter="x16";
$cc="x8";

{
my ($end_input_ptr,$main_end_input_ptr,$input_l0,$input_h0)=map("x$_",(4..7));
my ($input_l1,$input_h1,$input_l2,$input_h2,$input_l3,$input_h3)=map("x$_",(19..24));
my ($output_l1,$output_h1,$output_l2,$output_h2,$output_l3,$output_h3)=map("x$_",(19..24));
my ($output_l0,$output_h0)=map("x$_",(6..7));

# rkN_l and rkN_h store the final round key, which is handled slightly
# differently because it is EORed through general-purpose registers.
my $ctr32w="w9";
my ($ctr32x,$ctr96_b64x,$ctr96_t32x,$rctr32x,$rkN_l,$rkN_h,$len)=map("x$_",(9..15));
my ($ctr96_t32w,$rctr32w)=map("w$_",(11..12));

my $rounds="x17";
my $roundsw="w17";

my ($ctr0b,$ctr1b,$ctr2b,$ctr3b,$res0b,$res1b,$res2b,$res3b)=map("v$_.16b",(0..7));
my ($ctr0,$ctr1,$ctr2,$ctr3,$res0,$res1,$res2,$res3)=map("v$_",(0..7));
my ($ctr0d,$ctr1d,$ctr2d,$ctr3d,$res0d,$res1d,$res2d,$res3d)=map("d$_",(0..7));
my ($res0q,$res1q,$res2q,$res3q)=map("q$_",(4..7));

my ($acc_hb,$acc_mb,$acc_lb)=map("v$_.16b",(9..11));
my ($acc_h,$acc_m,$acc_l)=map("v$_",(9..11));
my ($acc_hd,$acc_md,$acc_ld)=map("d$_",(9..11));

my ($h1,$h2,$h3,$h4,$h12k,$h34k)=map("v$_",(12..17));
my ($h1q,$h2q,$h3q,$h4q)=map("q$_",(12..15));
my ($h1b,$h2b,$h3b,$h4b)=map("v$_.16b",(12..15));

my $t0="v8";
my $t0d="d8";
my $t1="v4";
my $t1d="d4";
my $t2="v8";
my $t2d="d8";
my $t3="v4";
my $t3d="d4";
my $t4="v4";
my $t4d="d4";
my $t5="v5";
my $t5d="d5";
my $t6="v8";
my $t6d="d8";
my $t7="v5";
my $t7d="d5";
my $t8="v6";
my $t8d="d6";
my $t9="v4";
my $t9d="d4";

my ($ctr_t0,$ctr_t1,$ctr_t2,$ctr_t3)=map("v$_",(4..7));
my ($ctr_t0d,$ctr_t1d,$ctr_t2d,$ctr_t3d)=map("d$_",(4..7));
my ($ctr_t0b,$ctr_t1b,$ctr_t2b,$ctr_t3b)=map("v$_.16b",(4..7));

my $mod_constantd="d8";
my $mod_constant="v8";
my $mod_t="v7";

# rkNm1 stores the second-to-last round key, which is handled slightly
# differently because it uses plain AESE instead of an AESE + AESMC macro-op.
my ($rk0,$rk1,$rk2,$rk3,$rk4,$rk5,$rk6,$rk7,$rk8,$rk9,$rk10,$rk11,$rk12,$rkNm1)=map("v$_.16b",(18..31));
my ($rk0q,$rk1q,$rk2q,$rk3q,$rk4q,$rk5q,$rk6q,$rk7q,$rk8q,$rk9q,$rk10q,$rk11q,$rk12q,$rkNm1q)=map("q$_",(18..31));
my $rk2q1="v20.1q";
my $rk3q1="v21.1q";
my $rk4v="v22";
my $rk4d="d22";

################################################################################
# size_t aes_gcm_enc_kernel(const uint8_t *in,
#                           size_t len_bits,
#                           uint8_t *out,
#                           u64 *Xi,
#                           uint8_t ivec[16],
#                           const void *key,
#                           const void *Htable);
#
$code.=<<___;
.global aes_gcm_enc_kernel
.type   aes_gcm_enc_kernel,%function
.align  4
aes_gcm_enc_kernel:
	AARCH64_SIGN_LINK_REGISTER
	stp	x29, x30, [sp, #-128]!
	mov	x29, sp
	stp     x19, x20, [sp, #16]
	mov     $counter, x4
	mov     $cc, x5
	stp     x21, x22, [sp, #32]
	stp     x23, x24, [sp, #48]
	stp     d8, d9, [sp, #64]
	stp     d10, d11, [sp, #80]
	stp     d12, d13, [sp, #96]
	stp     d14, d15, [sp, #112]
	ldr	$roundsw, [$cc, #240]
	add	$input_l1, $cc, $rounds, lsl #4                   // borrow input_l1 for last key
	ldp     $rkN_l, $rkN_h, [$input_l1]                       // load round N keys
	ldr     $rkNm1q, [$input_l1, #-16]                        // load round N-1 keys
	add     $end_input_ptr, $input_ptr, $bit_length, lsr #3   // end_input_ptr
	lsr     $main_end_input_ptr, $bit_length, #3              // byte_len
	mov     $len, $main_end_input_ptr
	ldp     $ctr96_b64x, $ctr96_t32x, [$counter]              // ctr96_b64, ctr96_t32
	ld1     { $ctr0b}, [$counter]                             // special case vector load initial counter so we can start first AES block as quickly as possible
	sub     $main_end_input_ptr, $main_end_input_ptr, #1      // byte_len - 1
	ldr     $rk0q, [$cc, #0]                                  // load rk0
	and     $main_end_input_ptr, $main_end_input_ptr, #0xffffffffffffffc0 // number of bytes to be processed in main loop (at least 1 byte must be handled by tail)
	ldr     $rk7q, [$cc, #112]                                // load rk7
	add     $main_end_input_ptr, $main_end_input_ptr, $input_ptr
	lsr     $rctr32x, $ctr96_t32x, #32
	fmov    $ctr2d, $ctr96_b64x                               // CTR block 2
	orr     $ctr96_t32w, $ctr96_t32w, $ctr96_t32w
	rev     $rctr32w, $rctr32w                                // rev_ctr32
	fmov    $ctr1d, $ctr96_b64x                               // CTR block 1
	aese    $ctr0b, $rk0  \n  aesmc   $ctr0b, $ctr0b          // AES block 0 - round 0
	add     $rctr32w, $rctr32w, #1                            // increment rev_ctr32
	rev     $ctr32w, $rctr32w                                 // CTR block 1
	fmov    $ctr3d, $ctr96_b64x                               // CTR block 3
	orr     $ctr32x, $ctr96_t32x, $ctr32x, lsl #32            // CTR block 1
	add     $rctr32w, $rctr32w, #1                            // CTR block 1
	ldr     $rk1q, [$cc, #16]                                 // load rk1
	fmov    $ctr1.d[1], $ctr32x                               // CTR block 1
	rev     $ctr32w, $rctr32w                                 // CTR block 2
	add     $rctr32w, $rctr32w, #1                            // CTR block 2
	orr     $ctr32x, $ctr96_t32x, $ctr32x, lsl #32            // CTR block 2
	ldr     $rk2q, [$cc, #32]                                 // load rk2
	fmov    $ctr2.d[1], $ctr32x                               // CTR block 2
	rev     $ctr32w, $rctr32w                                 // CTR block 3
	aese    $ctr0b, $rk1  \n  aesmc   $ctr0b, $ctr0b          // AES block 0 - round 1
	orr     $ctr32x, $ctr96_t32x, $ctr32x, lsl #32            // CTR block 3
	fmov    $ctr3.d[1], $ctr32x                               // CTR block 3
	aese    $ctr1b, $rk0  \n  aesmc   $ctr1b, $ctr1b          // AES block 1 - round 0
	ldr     $rk3q, [$cc, #48]                                 // load rk3
	aese    $ctr0b, $rk2  \n  aesmc   $ctr0b, $ctr0b          // AES block 0 - round 2
	ldr     $rk6q, [$cc, #96]                                 // load rk6
	aese    $ctr2b, $rk0  \n  aesmc   $ctr2b, $ctr2b          // AES block 2 - round 0
	ldr     $rk5q, [$cc, #80]                                 // load rk5
	aese    $ctr1b, $rk1  \n  aesmc   $ctr1b, $ctr1b          // AES block 1 - round 1
	ldr     $h3q, [$Htable, #48]                              // load h3l | h3h
	ext     $h3b, $h3b, $h3b, #8
	aese    $ctr3b, $rk0  \n  aesmc   $ctr3b, $ctr3b          // AES block 3 - round 0
	aese    $ctr2b, $rk1  \n  aesmc   $ctr2b, $ctr2b          // AES block 2 - round 1
	ldr     $rk4q, [$cc, #64]                                 // load rk4
	aese    $ctr1b, $rk2  \n  aesmc   $ctr1b, $ctr1b          // AES block 1 - round 2
	ldr     $h2q, [$Htable, #32]                              // load h2l | h2h
	ext     $h2b, $h2b, $h2b, #8
	aese    $ctr3b, $rk1  \n  aesmc   $ctr3b, $ctr3b          // AES block 3 - round 1
	ldr     $rk12q, [$cc, #192]                               // load rk12
	aese    $ctr2b, $rk2  \n  aesmc   $ctr2b, $ctr2b          // AES block 2 - round 2
	ldr     $h4q, [$Htable, #80]                              // load h4l | h4h
	ext     $h4b, $h4b, $h4b, #8
	aese    $ctr1b, $rk3  \n  aesmc   $ctr1b, $ctr1b          // AES block 1 - round 3
	ldr     $rk11q, [$cc, #176]                               // load rk11
	aese    $ctr3b, $rk2  \n  aesmc   $ctr3b, $ctr3b          // AES block 3 - round 2
	ldr     $rk8q, [$cc, #128]                                // load rk8
	aese    $ctr2b, $rk3  \n  aesmc   $ctr2b, $ctr2b          // AES block 2 - round 3
	add     $rctr32w, $rctr32w, #1                            // CTR block 3
	aese    $ctr0b, $rk3  \n  aesmc   $ctr0b, $ctr0b          // AES block 0 - round 3
	aese    $ctr3b, $rk3  \n  aesmc   $ctr3b, $ctr3b          // AES block 3 - round 3
	ld1     { $acc_lb}, [$current_tag]
	ext     $acc_lb, $acc_lb, $acc_lb, #8
	rev64   $acc_lb, $acc_lb
	aese    $ctr2b, $rk4  \n  aesmc   $ctr2b, $ctr2b          // AES block 2 - round 4
	aese    $ctr0b, $rk4  \n  aesmc   $ctr0b, $ctr0b          // AES block 0 - round 4
	aese    $ctr1b, $rk4  \n  aesmc   $ctr1b, $ctr1b          // AES block 1 - round 4
	aese    $ctr3b, $rk4  \n  aesmc   $ctr3b, $ctr3b          // AES block 3 - round 4
	cmp     $rounds, #12                                      // setup flags for AES-128/192/256 check
	aese    $ctr0b, $rk5  \n  aesmc   $ctr0b, $ctr0b          // AES block 0 - round 5
	aese    $ctr1b, $rk5  \n  aesmc   $ctr1b, $ctr1b          // AES block 1 - round 5
	aese    $ctr3b, $rk5  \n  aesmc   $ctr3b, $ctr3b          // AES block 3 - round 5
	aese    $ctr2b, $rk5  \n  aesmc   $ctr2b, $ctr2b          // AES block 2 - round 5
	aese    $ctr1b, $rk6  \n  aesmc   $ctr1b, $ctr1b          // AES block 1 - round 6
	trn2    $h34k.2d,  $h3.2d,    $h4.2d                      // h4l | h3l
	aese    $ctr3b, $rk6  \n  aesmc   $ctr3b, $ctr3b          // AES block 3 - round 6
	ldr     $rk9q, [$cc, #144]                                // load rk9
	aese    $ctr0b, $rk6  \n  aesmc   $ctr0b, $ctr0b          // AES block 0 - round 6
	ldr     $h1q, [$Htable]                                   // load h1l | h1h
	ext     $h1b, $h1b, $h1b, #8
	aese    $ctr2b, $rk6  \n  aesmc   $ctr2b, $ctr2b          // AES block 2 - round 6
	ldr     $rk10q, [$cc, #160]                               // load rk10
	aese    $ctr1b, $rk7  \n  aesmc   $ctr1b, $ctr1b          // AES block 1 - round 7
	trn1    $acc_h.2d, $h3.2d,    $h4.2d                      // h4h | h3h
	aese    $ctr0b, $rk7  \n  aesmc   $ctr0b, $ctr0b          // AES block 0 - round 7
	aese    $ctr2b, $rk7  \n  aesmc   $ctr2b, $ctr2b          // AES block 2 - round 7
	aese    $ctr3b, $rk7  \n  aesmc   $ctr3b, $ctr3b          // AES block 3 - round 7
	trn2    $h12k.2d,  $h1.2d,    $h2.2d                      // h2l | h1l
	aese    $ctr1b, $rk8  \n  aesmc   $ctr1b, $ctr1b          // AES block 1 - round 8
	aese    $ctr2b, $rk8  \n  aesmc   $ctr2b, $ctr2b          // AES block 2 - round 8
	aese    $ctr3b, $rk8  \n  aesmc   $ctr3b, $ctr3b          // AES block 3 - round 8
	aese    $ctr0b, $rk8  \n  aesmc   $ctr0b, $ctr0b          // AES block 0 - round 8
	b.lt	.Lenc_finish_first_blocks                         // branch if AES-128

	aese    $ctr1b, $rk9  \n  aesmc   $ctr1b, $ctr1b          // AES block 1 - round 9
	aese    $ctr2b, $rk9  \n  aesmc   $ctr2b, $ctr2b          // AES block 2 - round 9
	aese    $ctr3b, $rk9  \n  aesmc   $ctr3b, $ctr3b          // AES block 3 - round 9
	aese    $ctr0b, $rk9  \n  aesmc   $ctr0b, $ctr0b          // AES block 0 - round 9
	aese    $ctr1b, $rk10 \n  aesmc   $ctr1b, $ctr1b          // AES block 1 - round 10
	aese    $ctr2b, $rk10 \n  aesmc   $ctr2b, $ctr2b          // AES block 2 - round 10
	aese    $ctr3b, $rk10 \n  aesmc   $ctr3b, $ctr3b          // AES block 3 - round 10
	aese    $ctr0b, $rk10 \n  aesmc   $ctr0b, $ctr0b          // AES block 0 - round 10
	b.eq	.Lenc_finish_first_blocks                         // branch if AES-192

	aese    $ctr1b, $rk11 \n  aesmc   $ctr1b, $ctr1b          // AES block 1 - round 11
	aese    $ctr2b, $rk11 \n  aesmc   $ctr2b, $ctr2b          // AES block 2 - round 11
	aese    $ctr0b, $rk11 \n  aesmc   $ctr0b, $ctr0b          // AES block 0 - round 11
	aese    $ctr3b, $rk11 \n  aesmc   $ctr3b, $ctr3b          // AES block 3 - round 11
	aese    $ctr1b, $rk12 \n  aesmc   $ctr1b, $ctr1b          // AES block 1 - round 12
	aese    $ctr2b, $rk12 \n  aesmc   $ctr2b, $ctr2b          // AES block 2 - round 12
	aese    $ctr0b, $rk12 \n  aesmc   $ctr0b, $ctr0b          // AES block 0 - round 12
	aese    $ctr3b, $rk12 \n  aesmc   $ctr3b, $ctr3b          // AES block 3 - round 12

.Lenc_finish_first_blocks:
	cmp     $input_ptr, $main_end_input_ptr                   // check if we have <= 4 blocks
	eor     $h34k.16b, $h34k.16b, $acc_h.16b                  // h4k | h3k
	aese    $ctr2b, $rkNm1                                    // AES block 2 - round N-1
	trn1    $t0.2d,    $h1.2d,    $h2.2d                      // h2h | h1h
	aese    $ctr1b, $rkNm1                                    // AES block 1 - round N-1
	aese    $ctr0b, $rkNm1                                    // AES block 0 - round N-1
	aese    $ctr3b, $rkNm1                                    // AES block 3 - round N-1
	eor     $h12k.16b, $h12k.16b, $t0.16b                     // h2k | h1k
	b.ge    .Lenc_tail                                        // handle tail

	ldp     $input_l1, $input_h1, [$input_ptr, #16]           // AES block 1 - load plaintext
	rev     $ctr32w, $rctr32w                                 // CTR block 4
	ldp     $input_l0, $input_h0, [$input_ptr, #0]            // AES block 0 - load plaintext
	ldp     $input_l3, $input_h3, [$input_ptr, #48]           // AES block 3 - load plaintext
	ldp     $input_l2, $input_h2, [$input_ptr, #32]           // AES block 2 - load plaintext
	add     $input_ptr, $input_ptr, #64                       // AES input_ptr update
	eor     $input_l1, $input_l1, $rkN_l                      // AES block 1 - round N low
	eor     $input_h1, $input_h1, $rkN_h                      // AES block 1 - round N high
	fmov    $ctr_t1d, $input_l1                               // AES block 1 - mov low
	eor     $input_l0, $input_l0, $rkN_l                      // AES block 0 - round N low
	eor     $input_h0, $input_h0, $rkN_h                      // AES block 0 - round N high
	eor     $input_h3, $input_h3, $rkN_h                      // AES block 3 - round N high
	fmov    $ctr_t0d, $input_l0                               // AES block 0 - mov low
	cmp     $input_ptr, $main_end_input_ptr                   // check if we have <= 8 blocks
	fmov    $ctr_t0.d[1], $input_h0                           // AES block 0 - mov high
	eor     $input_l3, $input_l3, $rkN_l                      // AES block 3 - round N low
	eor     $input_l2, $input_l2, $rkN_l                      // AES block 2 - round N low
	fmov    $ctr_t1.d[1], $input_h1                           // AES block 1 - mov high
	fmov    $ctr_t2d, $input_l2                               // AES block 2 - mov low
	add     $rctr32w, $rctr32w, #1                            // CTR block 4
	orr     $ctr32x, $ctr96_t32x, $ctr32x, lsl #32            // CTR block 4
	fmov    $ctr_t3d, $input_l3                               // AES block 3 - mov low
	eor     $input_h2, $input_h2, $rkN_h                      // AES block 2 - round N high
	fmov    $ctr_t2.d[1], $input_h2                           // AES block 2 - mov high
	eor     $res0b, $ctr_t0b, $ctr0b                          // AES block 0 - result
	fmov    $ctr0d, $ctr96_b64x                               // CTR block 4
	fmov    $ctr0.d[1], $ctr32x                               // CTR block 4
	rev     $ctr32w, $rctr32w                                 // CTR block 5
	add     $rctr32w, $rctr32w, #1                            // CTR block 5
	eor     $res1b, $ctr_t1b, $ctr1b                          // AES block 1 - result
	fmov    $ctr1d, $ctr96_b64x                               // CTR block 5
	orr     $ctr32x, $ctr96_t32x, $ctr32x, lsl #32            // CTR block 5
	fmov    $ctr1.d[1], $ctr32x                               // CTR block 5
	rev     $ctr32w, $rctr32w                                 // CTR block 6
	st1     { $res0b}, [$output_ptr], #16                     // AES block 0 - store result
	fmov    $ctr_t3.d[1], $input_h3                           // AES block 3 - mov high
	orr     $ctr32x, $ctr96_t32x, $ctr32x, lsl #32            // CTR block 6
	eor     $res2b, $ctr_t2b, $ctr2b                          // AES block 2 - result
	st1     { $res1b}, [$output_ptr], #16                     // AES block 1 - store result
	add     $rctr32w, $rctr32w, #1                            // CTR block 6
	fmov    $ctr2d, $ctr96_b64x                               // CTR block 6
	fmov    $ctr2.d[1], $ctr32x                               // CTR block 6
	st1     { $res2b}, [$output_ptr], #16                     // AES block 2 - store result
	rev     $ctr32w, $rctr32w                                 // CTR block 7
	orr     $ctr32x, $ctr96_t32x, $ctr32x, lsl #32            // CTR block 7
	eor     $res3b, $ctr_t3b, $ctr3b                          // AES block 3 - result
	st1     { $res3b}, [$output_ptr], #16                     // AES block 3 - store result
	b.ge    .Lenc_prepretail                                  // do prepretail

.Lenc_main_loop:                                                  // main loop start
	aese    $ctr0b, $rk0  \n  aesmc   $ctr0b, $ctr0b          // AES block 4k+4 - round 0
	rev64   $res0b, $res0b                                    // GHASH block 4k (only t0 is free)
	aese    $ctr1b, $rk0  \n  aesmc   $ctr1b, $ctr1b          // AES block 4k+5 - round 0
	fmov    $ctr3d, $ctr96_b64x                               // CTR block 4k+3
	aese    $ctr2b, $rk0  \n  aesmc   $ctr2b, $ctr2b          // AES block 4k+6 - round 0
	ext     $acc_lb, $acc_lb, $acc_lb, #8                     // PRE 0
	aese    $ctr0b, $rk1  \n  aesmc   $ctr0b, $ctr0b          // AES block 4k+4 - round 1
	fmov    $ctr3.d[1], $ctr32x                               // CTR block 4k+3
	aese    $ctr1b, $rk1  \n  aesmc   $ctr1b, $ctr1b          // AES block 4k+5 - round 1
	ldp     $input_l3, $input_h3, [$input_ptr, #48]           // AES block 4k+7 - load plaintext
	aese    $ctr2b, $rk1  \n  aesmc   $ctr2b, $ctr2b          // AES block 4k+6 - round 1
	ldp     $input_l2, $input_h2, [$input_ptr, #32]           // AES block 4k+6 - load plaintext
	aese    $ctr0b, $rk2  \n  aesmc   $ctr0b, $ctr0b          // AES block 4k+4 - round 2
	eor     $res0b, $res0b, $acc_lb                           // PRE 1
	aese    $ctr1b, $rk2  \n  aesmc   $ctr1b, $ctr1b          // AES block 4k+5 - round 2
	aese    $ctr3b, $rk0  \n  aesmc   $ctr3b, $ctr3b          // AES block 4k+7 - round 0
	eor     $input_l3, $input_l3, $rkN_l                      // AES block 4k+7 - round N low
	aese    $ctr0b, $rk3  \n  aesmc   $ctr0b, $ctr0b          // AES block 4k+4 - round 3
	mov     $acc_md, $h34k.d[1]                               // GHASH block 4k - mid
	pmull2  $acc_h.1q, $res0.2d, $h4.2d                       // GHASH block 4k - high
	eor     $input_h2, $input_h2, $rkN_h                      // AES block 4k+6 - round N high
	mov     $t0d, $res0.d[1]                                  // GHASH block 4k - mid
	aese    $ctr3b, $rk1  \n  aesmc   $ctr3b, $ctr3b          // AES block 4k+7 - round 1
	rev64   $res1b, $res1b                                    // GHASH block 4k+1 (t0 and t1 free)
	aese    $ctr0b, $rk4  \n  aesmc   $ctr0b, $ctr0b          // AES block 4k+4 - round 4
	pmull   $acc_l.1q, $res0.1d, $h4.1d                       // GHASH block 4k - low
	eor     $t0.8b, $t0.8b, $res0.8b                          // GHASH block 4k - mid
	aese    $ctr2b, $rk2  \n  aesmc   $ctr2b, $ctr2b          // AES block 4k+6 - round 2
	aese    $ctr0b, $rk5  \n  aesmc   $ctr0b, $ctr0b          // AES block 4k+4 - round 5
	rev64   $res3b, $res3b                                    // GHASH block 4k+3 (t0, t1, t2 and t3 free)
	pmull2  $t1.1q, $res1.2d, $h3.2d                          // GHASH block 4k+1 - high
	pmull   $acc_m.1q, $t0.1d, $acc_m.1d                      // GHASH block 4k - mid
	rev64   $res2b, $res2b                                    // GHASH block 4k+2 (t0, t1, and t2 free)
	pmull   $t2.1q, $res1.1d, $h3.1d                          // GHASH block 4k+1 - low
	eor     $acc_hb, $acc_hb, $t1.16b                         // GHASH block 4k+1 - high
	mov     $t3d, $res1.d[1]                                  // GHASH block 4k+1 - mid
	aese    $ctr1b, $rk3  \n  aesmc   $ctr1b, $ctr1b          // AES block 4k+5 - round 3
	aese    $ctr3b, $rk2  \n  aesmc   $ctr3b, $ctr3b          // AES block 4k+7 - round 2
	eor     $acc_lb, $acc_lb, $t2.16b                         // GHASH block 4k+1 - low
	aese    $ctr2b, $rk3  \n  aesmc   $ctr2b, $ctr2b          // AES block 4k+6 - round 3
	aese    $ctr1b, $rk4  \n  aesmc   $ctr1b, $ctr1b          // AES block 4k+5 - round 4
	mov     $t6d, $res2.d[1]                                  // GHASH block 4k+2 - mid
	aese    $ctr3b, $rk3  \n  aesmc   $ctr3b, $ctr3b          // AES block 4k+7 - round 3
	eor     $t3.8b, $t3.8b, $res1.8b                          // GHASH block 4k+1 - mid
	aese    $ctr2b, $rk4  \n  aesmc   $ctr2b, $ctr2b          // AES block 4k+6 - round 4
	aese    $ctr0b, $rk6  \n  aesmc   $ctr0b, $ctr0b          // AES block 4k+4 - round 6
	eor     $t6.8b, $t6.8b, $res2.8b                          // GHASH block 4k+2 - mid
	aese    $ctr3b, $rk4  \n  aesmc   $ctr3b, $ctr3b          // AES block 4k+7 - round 4
	pmull   $t3.1q, $t3.1d, $h34k.1d                          // GHASH block 4k+1 - mid
	aese    $ctr0b, $rk7  \n  aesmc   $ctr0b, $ctr0b          // AES block 4k+4 - round 7
	aese    $ctr3b, $rk5  \n  aesmc   $ctr3b, $ctr3b          // AES block 4k+7 - round 5
	ins     $t6.d[1], $t6.d[0]                                // GHASH block 4k+2 - mid
	aese    $ctr1b, $rk5  \n  aesmc   $ctr1b, $ctr1b          // AES block 4k+5 - round 5
	aese    $ctr0b, $rk8  \n  aesmc   $ctr0b, $ctr0b          // AES block 4k+4 - round 8
	aese    $ctr2b, $rk5  \n  aesmc   $ctr2b, $ctr2b          // AES block 4k+6 - round 5
	aese    $ctr1b, $rk6  \n  aesmc   $ctr1b, $ctr1b          // AES block 4k+5 - round 6
	eor     $acc_mb, $acc_mb, $t3.16b                         // GHASH block 4k+1 - mid
	pmull2  $t4.1q, $res2.2d, $h2.2d                          // GHASH block 4k+2 - high
	pmull   $t5.1q, $res2.1d, $h2.1d                          // GHASH block 4k+2 - low
	aese    $ctr1b, $rk7  \n  aesmc   $ctr1b, $ctr1b          // AES block 4k+5 - round 7
	pmull   $t8.1q, $res3.1d, $h1.1d                          // GHASH block 4k+3 - low
	eor     $acc_hb, $acc_hb, $t4.16b                         // GHASH block 4k+2 - high
	aese    $ctr3b, $rk6  \n  aesmc   $ctr3b, $ctr3b          // AES block 4k+7 - round 6
	ldp     $input_l1, $input_h1, [$input_ptr, #16]           // AES block 4k+5 - load plaintext
	aese    $ctr1b, $rk8  \n  aesmc   $ctr1b, $ctr1b          // AES block 4k+5 - round 8
	mov     $t9d, $res3.d[1]                                  // GHASH block 4k+3 - mid
	aese    $ctr2b, $rk6  \n  aesmc   $ctr2b, $ctr2b          // AES block 4k+6 - round 6
	eor     $acc_lb, $acc_lb, $t5.16b                         // GHASH block 4k+2 - low
	pmull2  $t6.1q, $t6.2d, $h12k.2d                          // GHASH block 4k+2 - mid
	pmull2  $t7.1q, $res3.2d, $h1.2d                          // GHASH block 4k+3 - high
	eor     $t9.8b, $t9.8b, $res3.8b                          // GHASH block 4k+3 - mid
	aese    $ctr2b, $rk7  \n  aesmc   $ctr2b, $ctr2b          // AES block 4k+6 - round 7
	eor     $input_l1, $input_l1, $rkN_l                      // AES block 4k+5 - round N low
	aese    $ctr2b, $rk8  \n  aesmc   $ctr2b, $ctr2b          // AES block 4k+6 - round 8
	eor     $acc_mb, $acc_mb, $t6.16b                         // GHASH block 4k+2 - mid
	aese    $ctr3b, $rk7  \n  aesmc   $ctr3b, $ctr3b          // AES block 4k+7 - round 7
	eor     $input_l2, $input_l2, $rkN_l                      // AES block 4k+6 - round N low
	aese    $ctr3b, $rk8  \n  aesmc   $ctr3b, $ctr3b          // AES block 4k+7 - round 8
	movi    $mod_constant.8b, #0xc2
	pmull   $t9.1q, $t9.1d, $h12k.1d                          // GHASH block 4k+3 - mid
	eor     $acc_hb, $acc_hb, $t7.16b                         // GHASH block 4k+3 - high
	cmp     $rounds, #12                                      // setup flags for AES-128/192/256 check
	fmov    $ctr_t1d, $input_l1                               // AES block 4k+5 - mov low
	ldp     $input_l0, $input_h0, [$input_ptr, #0]            // AES block 4k+4 - load plaintext
	b.lt	.Lenc_main_loop_continue                          // branch if AES-128

	aese    $ctr1b, $rk9  \n  aesmc   $ctr1b, $ctr1b          // AES block 4k+5 - round 9
	aese    $ctr0b, $rk9  \n  aesmc   $ctr0b, $ctr0b          // AES block 4k+4 - round 9
	aese    $ctr2b, $rk9  \n  aesmc   $ctr2b, $ctr2b          // AES block 4k+6 - round 9
	aese    $ctr3b, $rk9  \n  aesmc   $ctr3b, $ctr3b          // AES block 4k+7 - round 9
	aese    $ctr0b, $rk10 \n  aesmc   $ctr0b, $ctr0b          // AES block 4k+4 - round 10
	aese    $ctr1b, $rk10 \n  aesmc   $ctr1b, $ctr1b          // AES block 4k+5 - round 10
	aese    $ctr2b, $rk10 \n  aesmc   $ctr2b, $ctr2b          // AES block 4k+6 - round 10
	aese    $ctr3b, $rk10 \n  aesmc   $ctr3b, $ctr3b          // AES block 4k+7 - round 10
	b.eq	.Lenc_main_loop_continue                          // branch if AES-192

	aese    $ctr0b, $rk11 \n  aesmc   $ctr0b, $ctr0b          // AES block 4k+4 - round 11
	aese    $ctr1b, $rk11 \n  aesmc   $ctr1b, $ctr1b          // AES block 4k+5 - round 11
	aese    $ctr2b, $rk11 \n  aesmc   $ctr2b, $ctr2b          // AES block 4k+6 - round 11
	aese    $ctr3b, $rk11 \n  aesmc   $ctr3b, $ctr3b          // AES block 4k+7 - round 11
	aese    $ctr1b, $rk12 \n  aesmc   $ctr1b, $ctr1b          // AES block 4k+5 - round 12
	aese    $ctr0b, $rk12 \n  aesmc   $ctr0b, $ctr0b          // AES block 4k+4 - round 12
	aese    $ctr2b, $rk12 \n  aesmc   $ctr2b, $ctr2b          // AES block 4k+6 - round 12
	aese    $ctr3b, $rk12 \n  aesmc   $ctr3b, $ctr3b          // AES block 4k+7 - round 12

.Lenc_main_loop_continue:
	shl     $mod_constantd, $mod_constantd, #56               // mod_constant
	eor     $acc_lb, $acc_lb, $t8.16b                         // GHASH block 4k+3 - low
	eor     $acc_mb, $acc_mb, $t9.16b                         // GHASH block 4k+3 - mid
	add     $rctr32w, $rctr32w, #1                            // CTR block 4k+3
	eor     $t9.16b, $acc_lb, $acc_hb                         // MODULO - karatsuba tidy up
	add     $input_ptr, $input_ptr, #64                       // AES input_ptr update
	pmull   $mod_t.1q, $acc_h.1d, $mod_constant.1d            // MODULO - top 64b align with mid
	rev     $ctr32w, $rctr32w                                 // CTR block 4k+8
	ext     $acc_hb, $acc_hb, $acc_hb, #8                     // MODULO - other top alignment
	eor     $input_l0, $input_l0, $rkN_l                      // AES block 4k+4 - round N low
	eor     $acc_mb, $acc_mb, $t9.16b                         // MODULO - karatsuba tidy up
	eor     $input_h0, $input_h0, $rkN_h                      // AES block 4k+4 - round N high
	fmov    $ctr_t0d, $input_l0                               // AES block 4k+4 - mov low
	orr     $ctr32x, $ctr96_t32x, $ctr32x, lsl #32            // CTR block 4k+8
	eor     $mod_t.16b, $acc_hb, $mod_t.16b                   // MODULO - fold into mid
	eor     $input_h1, $input_h1, $rkN_h                      // AES block 4k+5 - round N high
	eor     $input_h3, $input_h3, $rkN_h                      // AES block 4k+7 - round N high
	add     $rctr32w, $rctr32w, #1                            // CTR block 4k+8
	aese    $ctr0b, $rkNm1                                    // AES block 4k+4 - round N-1
	fmov    $ctr_t0.d[1], $input_h0                           // AES block 4k+4 - mov high
	eor     $acc_mb, $acc_mb, $mod_t.16b                      // MODULO - fold into mid
	fmov    $ctr_t3d, $input_l3                               // AES block 4k+7 - mov low
	aese    $ctr1b, $rkNm1                                    // AES block 4k+5 - round N-1
	fmov    $ctr_t1.d[1], $input_h1                           // AES block 4k+5 - mov high
	fmov    $ctr_t2d, $input_l2                               // AES block 4k+6 - mov low
	cmp     $input_ptr, $main_end_input_ptr                   // LOOP CONTROL
	fmov    $ctr_t2.d[1], $input_h2                           // AES block 4k+6 - mov high
	pmull   $acc_h.1q, $acc_m.1d, $mod_constant.1d            // MODULO - mid 64b align with low
	eor     $res0b, $ctr_t0b, $ctr0b                          // AES block 4k+4 - result
	fmov    $ctr0d, $ctr96_b64x                               // CTR block 4k+8
	fmov    $ctr0.d[1], $ctr32x                               // CTR block 4k+8
	rev     $ctr32w, $rctr32w                                 // CTR block 4k+9
	add     $rctr32w, $rctr32w, #1                            // CTR block 4k+9
	eor     $res1b, $ctr_t1b, $ctr1b                          // AES block 4k+5 - result
	fmov    $ctr1d, $ctr96_b64x                               // CTR block 4k+9
	orr     $ctr32x, $ctr96_t32x, $ctr32x, lsl #32            // CTR block 4k+9
	fmov    $ctr1.d[1], $ctr32x                               // CTR block 4k+9
	aese    $ctr2b, $rkNm1                                    // AES block 4k+6 - round N-1
	rev     $ctr32w, $rctr32w                                 // CTR block 4k+10
	st1     { $res0b}, [$output_ptr], #16                     // AES block 4k+4 - store result
	orr     $ctr32x, $ctr96_t32x, $ctr32x, lsl #32            // CTR block 4k+10
	eor     $acc_lb, $acc_lb, $acc_hb                         // MODULO - fold into low
	fmov    $ctr_t3.d[1], $input_h3                           // AES block 4k+7 - mov high
	ext     $acc_mb, $acc_mb, $acc_mb, #8                     // MODULO - other mid alignment
	st1     { $res1b}, [$output_ptr], #16                     // AES block 4k+5 - store result
	add     $rctr32w, $rctr32w, #1                            // CTR block 4k+10
	aese    $ctr3b, $rkNm1                                    // AES block 4k+7 - round N-1
	eor     $res2b, $ctr_t2b, $ctr2b                          // AES block 4k+6 - result
	fmov    $ctr2d, $ctr96_b64x                               // CTR block 4k+10
	st1     { $res2b}, [$output_ptr], #16                     // AES block 4k+6 - store result
	fmov    $ctr2.d[1], $ctr32x                               // CTR block 4k+10
	rev     $ctr32w, $rctr32w                                 // CTR block 4k+11
	eor     $acc_lb, $acc_lb, $acc_mb                         // MODULO - fold into low
	orr     $ctr32x, $ctr96_t32x, $ctr32x, lsl #32            // CTR block 4k+11
	eor     $res3b, $ctr_t3b, $ctr3b                          // AES block 4k+7 - result
	st1     { $res3b}, [$output_ptr], #16                     // AES block 4k+7 - store result
	b.lt    .Lenc_main_loop

.Lenc_prepretail:                                                 // PREPRETAIL
	aese    $ctr1b, $rk0  \n  aesmc   $ctr1b, $ctr1b          // AES block 4k+5 - round 0
	rev64   $res2b, $res2b                                    // GHASH block 4k+2 (t0, t1, and t2 free)
	aese    $ctr2b, $rk0  \n  aesmc   $ctr2b, $ctr2b          // AES block 4k+6 - round 0
	fmov    $ctr3d, $ctr96_b64x                               // CTR block 4k+3
	aese    $ctr0b, $rk0  \n  aesmc   $ctr0b, $ctr0b          // AES block 4k+4 - round 0
	rev64   $res0b, $res0b                                    // GHASH block 4k (only t0 is free)
	fmov    $ctr3.d[1], $ctr32x                               // CTR block 4k+3
	ext     $acc_lb, $acc_lb, $acc_lb, #8                     // PRE 0
	aese    $ctr2b, $rk1  \n  aesmc   $ctr2b, $ctr2b          // AES block 4k+6 - round 1
	aese    $ctr0b, $rk1  \n  aesmc   $ctr0b, $ctr0b          // AES block 4k+4 - round 1
	eor     $res0b, $res0b, $acc_lb                           // PRE 1
	rev64   $res1b, $res1b                                    // GHASH block 4k+1 (t0 and t1 free)
	aese    $ctr2b, $rk2  \n  aesmc   $ctr2b, $ctr2b          // AES block 4k+6 - round 2
	aese    $ctr3b, $rk0  \n  aesmc   $ctr3b, $ctr3b          // AES block 4k+7 - round 0
	mov     $acc_md, $h34k.d[1]                               // GHASH block 4k - mid
	aese    $ctr1b, $rk1  \n  aesmc   $ctr1b, $ctr1b          // AES block 4k+5 - round 1
	pmull   $acc_l.1q, $res0.1d, $h4.1d                       // GHASH block 4k - low
	mov     $t0d, $res0.d[1]                                  // GHASH block 4k - mid
	pmull2  $acc_h.1q, $res0.2d, $h4.2d                       // GHASH block 4k - high
	aese    $ctr2b, $rk3  \n  aesmc   $ctr2b, $ctr2b          // AES block 4k+6 - round 3
	aese    $ctr1b, $rk2  \n  aesmc   $ctr1b, $ctr1b          // AES block 4k+5 - round 2
	eor     $t0.8b, $t0.8b, $res0.8b                          // GHASH block 4k - mid
	aese    $ctr0b, $rk2  \n  aesmc   $ctr0b, $ctr0b          // AES block 4k+4 - round 2
	aese    $ctr3b, $rk1  \n  aesmc   $ctr3b, $ctr3b          // AES block 4k+7 - round 1
	aese    $ctr1b, $rk3  \n  aesmc   $ctr1b, $ctr1b          // AES block 4k+5 - round 3
	pmull   $acc_m.1q, $t0.1d, $acc_m.1d                      // GHASH block 4k - mid
	pmull2  $t1.1q, $res1.2d, $h3.2d                          // GHASH block 4k+1 - high
	pmull   $t2.1q, $res1.1d, $h3.1d                          // GHASH block 4k+1 - low
	aese    $ctr3b, $rk2  \n  aesmc   $ctr3b, $ctr3b          // AES block 4k+7 - round 2
	eor     $acc_hb, $acc_hb, $t1.16b                         // GHASH block 4k+1 - high
	mov     $t3d, $res1.d[1]                                  // GHASH block 4k+1 - mid
	aese    $ctr0b, $rk3  \n  aesmc   $ctr0b, $ctr0b          // AES block 4k+4 - round 3
	eor     $acc_lb, $acc_lb, $t2.16b                         // GHASH block 4k+1 - low
	aese    $ctr3b, $rk3  \n  aesmc   $ctr3b, $ctr3b          // AES block 4k+7 - round 3
	eor     $t3.8b, $t3.8b, $res1.8b                          // GHASH block 4k+1 - mid
	mov     $t6d, $res2.d[1]                                  // GHASH block 4k+2 - mid
	aese    $ctr0b, $rk4  \n  aesmc   $ctr0b, $ctr0b          // AES block 4k+4 - round 4
	rev64   $res3b, $res3b                                    // GHASH block 4k+3 (t0, t1, t2 and t3 free)
	aese    $ctr3b, $rk4  \n  aesmc   $ctr3b, $ctr3b          // AES block 4k+7 - round 4
	pmull   $t3.1q, $t3.1d, $h34k.1d                          // GHASH block 4k+1 - mid
	eor     $t6.8b, $t6.8b, $res2.8b                          // GHASH block 4k+2 - mid
	add     $rctr32w, $rctr32w, #1                            // CTR block 4k+3
	pmull   $t5.1q, $res2.1d, $h2.1d                          // GHASH block 4k+2 - low
	aese    $ctr3b, $rk5  \n  aesmc   $ctr3b, $ctr3b          // AES block 4k+7 - round 5
	aese    $ctr2b, $rk4  \n  aesmc   $ctr2b, $ctr2b          // AES block 4k+6 - round 4
	eor     $acc_mb, $acc_mb, $t3.16b                         // GHASH block 4k+1 - mid
	pmull2  $t4.1q, $res2.2d, $h2.2d                          // GHASH block 4k+2 - high
	eor     $acc_lb, $acc_lb, $t5.16b                         // GHASH block 4k+2 - low
	ins     $t6.d[1], $t6.d[0]                                // GHASH block 4k+2 - mid
	aese    $ctr2b, $rk5  \n  aesmc   $ctr2b, $ctr2b          // AES block 4k+6 - round 5
	eor     $acc_hb, $acc_hb, $t4.16b                         // GHASH block 4k+2 - high
	mov     $t9d, $res3.d[1]                                  // GHASH block 4k+3 - mid
	aese    $ctr1b, $rk4  \n  aesmc   $ctr1b, $ctr1b          // AES block 4k+5 - round 4
	pmull2  $t6.1q, $t6.2d, $h12k.2d                          // GHASH block 4k+2 - mid
	eor     $t9.8b, $t9.8b, $res3.8b                          // GHASH block 4k+3 - mid
	pmull2  $t7.1q, $res3.2d, $h1.2d                          // GHASH block 4k+3 - high
	aese    $ctr1b, $rk5  \n  aesmc   $ctr1b, $ctr1b          // AES block 4k+5 - round 5
	pmull   $t9.1q, $t9.1d, $h12k.1d                          // GHASH block 4k+3 - mid
	eor     $acc_mb, $acc_mb, $t6.16b                         // GHASH block 4k+2 - mid
	aese    $ctr0b, $rk5  \n  aesmc   $ctr0b, $ctr0b          // AES block 4k+4 - round 5
	aese    $ctr1b, $rk6  \n  aesmc   $ctr1b, $ctr1b          // AES block 4k+5 - round 6
	aese    $ctr2b, $rk6  \n  aesmc   $ctr2b, $ctr2b          // AES block 4k+6 - round 6
	aese    $ctr0b, $rk6  \n  aesmc   $ctr0b, $ctr0b          // AES block 4k+4 - round 6
	movi    $mod_constant.8b, #0xc2
	aese    $ctr3b, $rk6  \n  aesmc   $ctr3b, $ctr3b          // AES block 4k+7 - round 6
	aese    $ctr1b, $rk7  \n  aesmc   $ctr1b, $ctr1b          // AES block 4k+5 - round 7
	eor     $acc_hb, $acc_hb, $t7.16b                         // GHASH block 4k+3 - high
	aese    $ctr0b, $rk7  \n  aesmc   $ctr0b, $ctr0b          // AES block 4k+4 - round 7
	aese    $ctr3b, $rk7  \n  aesmc   $ctr3b, $ctr3b          // AES block 4k+7 - round 7
	shl     $mod_constantd, $mod_constantd, #56               // mod_constant
	aese    $ctr1b, $rk8  \n  aesmc   $ctr1b, $ctr1b          // AES block 4k+5 - round 8
	eor     $acc_mb, $acc_mb, $t9.16b                         // GHASH block 4k+3 - mid
	pmull   $t8.1q, $res3.1d, $h1.1d                          // GHASH block 4k+3 - low
	aese    $ctr3b, $rk8  \n  aesmc   $ctr3b, $ctr3b          // AES block 4k+7 - round 8
	cmp     $rounds, #12                                      // setup flags for AES-128/192/256 check
	aese    $ctr0b, $rk8  \n  aesmc   $ctr0b, $ctr0b          // AES block 4k+4 - round 8
	eor     $acc_lb, $acc_lb, $t8.16b                         // GHASH block 4k+3 - low
	aese    $ctr2b, $rk7  \n  aesmc   $ctr2b, $ctr2b          // AES block 4k+6 - round 7
	eor     $acc_mb, $acc_mb, $acc_hb                         // karatsuba tidy up
	aese    $ctr2b, $rk8  \n  aesmc   $ctr2b, $ctr2b          // AES block 4k+6 - round 8
	pmull   $t1.1q, $acc_h.1d, $mod_constant.1d
	ext     $acc_hb, $acc_hb, $acc_hb, #8
	eor     $acc_mb, $acc_mb, $acc_lb
	b.lt	.Lenc_finish_prepretail                           // branch if AES-128

	aese    $ctr1b, $rk9  \n  aesmc   $ctr1b, $ctr1b          // AES block 4k+5 - round 9
	aese    $ctr3b, $rk9  \n  aesmc   $ctr3b, $ctr3b          // AES block 4k+7 - round 9
	aese    $ctr0b, $rk9  \n  aesmc   $ctr0b, $ctr0b          // AES block 4k+4 - round 9
	aese    $ctr2b, $rk9  \n  aesmc   $ctr2b, $ctr2b          // AES block 4k+6 - round 9
	aese    $ctr3b, $rk10 \n  aesmc   $ctr3b, $ctr3b          // AES block 4k+7 - round 10
	aese    $ctr1b, $rk10 \n  aesmc   $ctr1b, $ctr1b          // AES block 4k+5 - round 10
	aese    $ctr0b, $rk10 \n  aesmc   $ctr0b, $ctr0b          // AES block 4k+4 - round 10
	aese    $ctr2b, $rk10 \n  aesmc   $ctr2b, $ctr2b          // AES block 4k+6 - round 10
	b.eq	.Lenc_finish_prepretail                           // branch if AES-192

	aese    $ctr1b, $rk11 \n  aesmc   $ctr1b, $ctr1b          // AES block 4k+5 - round 11
	aese    $ctr0b, $rk11 \n  aesmc   $ctr0b, $ctr0b          // AES block 4k+4 - round 11
	aese    $ctr3b, $rk11 \n  aesmc   $ctr3b, $ctr3b          // AES block 4k+7 - round 11
	aese    $ctr2b, $rk11 \n  aesmc   $ctr2b, $ctr2b          // AES block 4k+6 - round 11
	aese    $ctr1b, $rk12 \n  aesmc   $ctr1b, $ctr1b          // AES block 4k+5 - round 12
	aese    $ctr0b, $rk12 \n  aesmc   $ctr0b, $ctr0b          // AES block 4k+4 - round 12
	aese    $ctr3b, $rk12 \n  aesmc   $ctr3b, $ctr3b          // AES block 4k+7 - round 12
	aese    $ctr2b, $rk12 \n  aesmc   $ctr2b, $ctr2b          // AES block 4k+6 - round 12

.Lenc_finish_prepretail:
	eor     $acc_mb, $acc_mb, $t1.16b
	eor     $acc_mb, $acc_mb, $acc_hb
	pmull   $t1.1q, $acc_m.1d, $mod_constant.1d
	ext     $acc_mb, $acc_mb, $acc_mb, #8
	aese    $ctr1b, $rkNm1                                    // AES block 4k+5 - round N-1
	eor     $acc_lb, $acc_lb, $t1.16b
	aese    $ctr3b, $rkNm1                                    // AES block 4k+7 - round N-1
	aese    $ctr0b, $rkNm1                                    // AES block 4k+4 - round N-1
	aese    $ctr2b, $rkNm1                                    // AES block 4k+6 - round N-1
	eor     $acc_lb, $acc_lb, $acc_mb

.Lenc_tail:                                                       // TAIL
	ext     $t0.16b, $acc_lb, $acc_lb, #8                     // prepare final partial tag
	sub     $main_end_input_ptr, $end_input_ptr, $input_ptr   // main_end_input_ptr is number of bytes left to process
	ldp     $input_l0, $input_h0, [$input_ptr], #16           // AES block 4k+4 - load plaintext
	eor     $input_l0, $input_l0, $rkN_l                      // AES block 4k+4 - round N low
	eor     $input_h0, $input_h0, $rkN_h                      // AES block 4k+4 - round N high
	cmp     $main_end_input_ptr, #48
	fmov    $ctr_t0d, $input_l0                               // AES block 4k+4 - mov low
	fmov    $ctr_t0.d[1], $input_h0                           // AES block 4k+4 - mov high
	eor     $res1b, $ctr_t0b, $ctr0b                          // AES block 4k+4 - result
	b.gt    .Lenc_blocks_more_than_3
	cmp     $main_end_input_ptr, #32
	mov     $ctr3b, $ctr2b
	movi    $acc_l.8b, #0
	movi    $acc_h.8b, #0
	sub     $rctr32w, $rctr32w, #1
	mov     $ctr2b, $ctr1b
	movi    $acc_m.8b, #0
	b.gt    .Lenc_blocks_more_than_2
	mov     $ctr3b, $ctr1b
	sub     $rctr32w, $rctr32w, #1
	cmp     $main_end_input_ptr, #16
	b.gt    .Lenc_blocks_more_than_1
	sub     $rctr32w, $rctr32w, #1
	b       .Lenc_blocks_less_than_1
.Lenc_blocks_more_than_3:                                        // blocks left >  3
	st1     { $res1b}, [$output_ptr], #16                    // AES final-3 block  - store result
	ldp     $input_l0, $input_h0, [$input_ptr], #16          // AES final-2 block - load input low & high
	rev64   $res0b, $res1b                                   // GHASH final-3 block
	eor     $input_l0, $input_l0, $rkN_l                     // AES final-2 block - round N low
	eor     $res0b, $res0b, $t0.16b                          // feed in partial tag
	eor     $input_h0, $input_h0, $rkN_h                     // AES final-2 block - round N high
	mov     $rk4d, $res0.d[1]                                // GHASH final-3 block - mid
	fmov    $res1d, $input_l0                                // AES final-2 block - mov low
	fmov    $res1.d[1], $input_h0                            // AES final-2 block - mov high
	eor     $rk4v.8b, $rk4v.8b, $res0.8b                     // GHASH final-3 block - mid
	movi    $t0.8b, #0                                       // suppress further partial tag feed in
	mov     $acc_md, $h34k.d[1]                              // GHASH final-3 block - mid
	pmull   $acc_l.1q, $res0.1d, $h4.1d                      // GHASH final-3 block - low
	pmull2  $acc_h.1q, $res0.2d, $h4.2d                      // GHASH final-3 block - high
	pmull   $acc_m.1q, $rk4v.1d, $acc_m.1d                   // GHASH final-3 block - mid
	eor     $res1b, $res1b, $ctr1b                           // AES final-2 block - result
.Lenc_blocks_more_than_2:                                        // blocks left >  2
	st1     { $res1b}, [$output_ptr], #16                    // AES final-2 block - store result
	ldp     $input_l0, $input_h0, [$input_ptr], #16          // AES final-1 block - load input low & high
	rev64   $res0b, $res1b                                   // GHASH final-2 block
	eor     $input_l0, $input_l0, $rkN_l                     // AES final-1 block - round N low
	eor     $res0b, $res0b, $t0.16b                          // feed in partial tag
	fmov    $res1d, $input_l0                                // AES final-1 block - mov low
	eor     $input_h0, $input_h0, $rkN_h                     // AES final-1 block - round N high
	fmov    $res1.d[1], $input_h0                            // AES final-1 block - mov high
	movi    $t0.8b, #0                                       // suppress further partial tag feed in
	pmull2  $rk2q1, $res0.2d, $h3.2d                         // GHASH final-2 block - high
	mov     $rk4d, $res0.d[1]                                // GHASH final-2 block - mid
	pmull   $rk3q1, $res0.1d, $h3.1d                         // GHASH final-2 block - low
	eor     $rk4v.8b, $rk4v.8b, $res0.8b                     // GHASH final-2 block - mid
	eor     $res1b, $res1b, $ctr2b                           // AES final-1 block - result
	eor     $acc_hb, $acc_hb, $rk2                           // GHASH final-2 block - high
	pmull   $rk4v.1q, $rk4v.1d, $h34k.1d                     // GHASH final-2 block - mid
	eor     $acc_lb, $acc_lb, $rk3                           // GHASH final-2 block - low
	eor     $acc_mb, $acc_mb, $rk4v.16b                      // GHASH final-2 block - mid
.Lenc_blocks_more_than_1:                                        // blocks left >  1
	st1     { $res1b}, [$output_ptr], #16                    // AES final-1 block - store result
	rev64   $res0b, $res1b                                   // GHASH final-1 block
	ldp     $input_l0, $input_h0, [$input_ptr], #16          // AES final block - load input low & high
	eor     $res0b, $res0b, $t0.16b                          // feed in partial tag
	movi    $t0.8b, #0                                       // suppress further partial tag feed in
	eor     $input_l0, $input_l0, $rkN_l                     // AES final block - round N low
	mov     $rk4d, $res0.d[1]                                // GHASH final-1 block - mid
	pmull2  $rk2q1, $res0.2d, $h2.2d                         // GHASH final-1 block - high
	eor     $input_h0, $input_h0, $rkN_h                     // AES final block - round N high
	eor     $rk4v.8b, $rk4v.8b, $res0.8b                     // GHASH final-1 block - mid
	eor     $acc_hb, $acc_hb, $rk2                           // GHASH final-1 block - high
	ins     $rk4v.d[1], $rk4v.d[0]                           // GHASH final-1 block - mid
	fmov    $res1d, $input_l0                                // AES final block - mov low
	fmov    $res1.d[1], $input_h0                            // AES final block - mov high
	pmull2  $rk4v.1q, $rk4v.2d, $h12k.2d                     // GHASH final-1 block - mid
	pmull   $rk3q1, $res0.1d, $h2.1d                         // GHASH final-1 block - low
	eor     $res1b, $res1b, $ctr3b                           // AES final block - result
	eor     $acc_mb, $acc_mb, $rk4v.16b                      // GHASH final-1 block - mid
	eor     $acc_lb, $acc_lb, $rk3                           // GHASH final-1 block - low
.Lenc_blocks_less_than_1:                                        // blocks left <= 1
	and     $bit_length, $bit_length, #127                   // bit_length %= 128
	mvn     $rkN_l, xzr                                      // rkN_l = 0xffffffffffffffff
	sub     $bit_length, $bit_length, #128                   // bit_length -= 128
	neg     $bit_length, $bit_length                         // bit_length = 128 - #bits in input (in range [1,128])
	ld1     { $rk0}, [$output_ptr]                           // load existing bytes where the possibly partial last block is to be stored
	mvn     $rkN_h, xzr                                      // rkN_h = 0xffffffffffffffff
	and     $bit_length, $bit_length, #127                   // bit_length %= 128
	lsr     $rkN_h, $rkN_h, $bit_length                      // rkN_h is mask for top 64b of last block
	cmp     $bit_length, #64
	csel    $input_l0, $rkN_l, $rkN_h, lt
	csel    $input_h0, $rkN_h, xzr, lt
	fmov    $ctr0d, $input_l0                                // ctr0b is mask for last block
	fmov    $ctr0.d[1], $input_h0
	and     $res1b, $res1b, $ctr0b                           // possibly partial last block has zeroes in highest bits
	rev64   $res0b, $res1b                                   // GHASH final block
	eor     $res0b, $res0b, $t0.16b                          // feed in partial tag
	bif     $res1b, $rk0, $ctr0b                             // insert existing bytes in top end of result before storing
	pmull2  $rk2q1, $res0.2d, $h1.2d                         // GHASH final block - high
	mov     $t0d, $res0.d[1]                                 // GHASH final block - mid
	rev     $ctr32w, $rctr32w
	pmull   $rk3q1, $res0.1d, $h1.1d                         // GHASH final block - low
	eor     $acc_hb, $acc_hb, $rk2                           // GHASH final block - high
	eor     $t0.8b, $t0.8b, $res0.8b                         // GHASH final block - mid
	pmull   $t0.1q, $t0.1d, $h12k.1d                         // GHASH final block - mid
	eor     $acc_lb, $acc_lb, $rk3                           // GHASH final block - low
	eor     $acc_mb, $acc_mb, $t0.16b                        // GHASH final block - mid
	movi    $mod_constant.8b, #0xc2
	eor     $t9.16b, $acc_lb, $acc_hb                        // MODULO - karatsuba tidy up
	shl     $mod_constantd, $mod_constantd, #56              // mod_constant
	eor     $acc_mb, $acc_mb, $t9.16b                        // MODULO - karatsuba tidy up
	pmull   $mod_t.1q, $acc_h.1d, $mod_constant.1d           // MODULO - top 64b align with mid
	ext     $acc_hb, $acc_hb, $acc_hb, #8                    // MODULO - other top alignment
	eor     $acc_mb, $acc_mb, $mod_t.16b                     // MODULO - fold into mid
	eor     $acc_mb, $acc_mb, $acc_hb                        // MODULO - fold into mid
	pmull   $acc_h.1q, $acc_m.1d, $mod_constant.1d           // MODULO - mid 64b align with low
	ext     $acc_mb, $acc_mb, $acc_mb, #8                    // MODULO - other mid alignment
	str     $ctr32w, [$counter, #12]                         // store the updated counter
	st1     { $res1b}, [$output_ptr]                         // store all 16B
	eor     $acc_lb, $acc_lb, $acc_hb                        // MODULO - fold into low
	eor     $acc_lb, $acc_lb, $acc_mb                        // MODULO - fold into low
	ext     $acc_lb, $acc_lb, $acc_lb, #8
	rev64   $acc_lb, $acc_lb
	mov     x0, $len
	st1     { $acc_l.16b }, [$current_tag]
	ldp     x19, x20, [sp, #16]
	ldp     x21, x22, [sp, #32]
	ldp     x23, x24, [sp, #48]
	ldp     d8, d9, [sp, #64]
	ldp     d10, d11, [sp, #80]
	ldp     d12, d13, [sp, #96]
	ldp     d14, d15, [sp, #112]
	ldp     x29, x30, [sp], #128
	AARCH64_VALIDATE_LINK_REGISTER
	ret
.size aes_gcm_enc_kernel,.-aes_gcm_enc_kernel
___

{
my $t8="v4";
my $t8d="d4";
my $t9="v6";
my $t9d="d6";
################################################################################
# size_t aes_gcm_dec_kernel(const uint8_t *in,
#                           size_t len_bits,
#                           uint8_t *out,
#                           u64 *Xi,
#                           uint8_t ivec[16],
#                           const void *key);
#
$code.=<<___;
.global aes_gcm_dec_kernel
.type   aes_gcm_dec_kernel,%function
.align  4
aes_gcm_dec_kernel:
	AARCH64_SIGN_LINK_REGISTER
	stp	x29, x30, [sp, #-128]!
	mov	x29, sp
	stp     x19, x20, [sp, #16]
	mov     $counter, x4
	mov     $cc, x5
	stp     x21, x22, [sp, #32]
	stp     x23, x24, [sp, #48]
	stp     d8, d9, [sp, #64]
	stp     d10, d11, [sp, #80]
	stp     d12, d13, [sp, #96]
	stp     d14, d15, [sp, #112]
	ldr	$roundsw, [$cc, #240]
	add	$input_l1, $cc, $rounds, lsl #4                   // borrow input_l1 for last key
	ldp     $rkN_l, $rkN_h, [$input_l1]                       // load round N keys
	ldr     $rkNm1q, [$input_l1, #-16]                        // load round N-1 keys
	lsr     $main_end_input_ptr, $bit_length, #3              // byte_len
	mov     $len, $main_end_input_ptr
	ldp     $ctr96_b64x, $ctr96_t32x, [$counter]              // ctr96_b64, ctr96_t32
	ldr     $rk8q, [$cc, #128]                                // load rk8
	sub     $main_end_input_ptr, $main_end_input_ptr, #1      // byte_len - 1
	ldr     $rk7q, [$cc, #112]                                // load rk7
	and     $main_end_input_ptr, $main_end_input_ptr, #0xffffffffffffffc0 // number of bytes to be processed in main loop (at least 1 byte must be handled by tail)
	add     $end_input_ptr, $input_ptr, $bit_length, lsr #3   // end_input_ptr
	ldr     $rk6q, [$cc, #96]                                 // load rk6
	lsr     $rctr32x, $ctr96_t32x, #32
	ldr     $rk5q, [$cc, #80]                                 // load rk5
	orr     $ctr96_t32w, $ctr96_t32w, $ctr96_t32w
	ldr     $rk3q, [$cc, #48]                                 // load rk3
	add     $main_end_input_ptr, $main_end_input_ptr, $input_ptr
	rev     $rctr32w, $rctr32w                                // rev_ctr32
	add     $rctr32w, $rctr32w, #1                            // increment rev_ctr32
	fmov    $ctr3d, $ctr96_b64x                               // CTR block 3
	rev     $ctr32w, $rctr32w                                 // CTR block 1
	add     $rctr32w, $rctr32w, #1                            // CTR block 1
	fmov    $ctr1d, $ctr96_b64x                               // CTR block 1
	orr     $ctr32x, $ctr96_t32x, $ctr32x, lsl #32            // CTR block 1
	ld1     { $ctr0b}, [$counter]                             // special case vector load initial counter so we can start first AES block as quickly as possible
	fmov    $ctr1.d[1], $ctr32x                               // CTR block 1
	rev     $ctr32w, $rctr32w                                 // CTR block 2
	add     $rctr32w, $rctr32w, #1                            // CTR block 2
	fmov    $ctr2d, $ctr96_b64x                               // CTR block 2
	orr     $ctr32x, $ctr96_t32x, $ctr32x, lsl #32            // CTR block 2
	fmov    $ctr2.d[1], $ctr32x                               // CTR block 2
	rev     $ctr32w, $rctr32w                                 // CTR block 3
	orr     $ctr32x, $ctr96_t32x, $ctr32x, lsl #32            // CTR block 3
	ldr     $rk0q, [$cc, #0]                                  // load rk0
	fmov    $ctr3.d[1], $ctr32x                               // CTR block 3
	add     $rctr32w, $rctr32w, #1                            // CTR block 3
	ldr     $rk4q, [$cc, #64]                                 // load rk4
	ldr     $rk1q, [$cc, #16]                                 // load rk1
	aese    $ctr0b, $rk0  \n  aesmc   $ctr0b, $ctr0b          // AES block 0 - round 0
	ldr     $h3q, [$Htable, #48]                              // load h3l | h3h
	ext     $h3b, $h3b, $h3b, #8
	aese    $ctr3b, $rk0  \n  aesmc   $ctr3b, $ctr3b          // AES block 3 - round 0
	ldr     $h4q, [$Htable, #80]                              // load h4l | h4h
	ext     $h4b, $h4b, $h4b, #8
	aese    $ctr1b, $rk0  \n  aesmc   $ctr1b, $ctr1b          // AES block 1 - round 0
	ldr     $h2q, [$Htable, #32]                              // load h2l | h2h
	ext     $h2b, $h2b, $h2b, #8
	aese    $ctr2b, $rk0  \n  aesmc   $ctr2b, $ctr2b          // AES block 2 - round 0
	ldr     $rk2q, [$cc, #32]                                 // load rk2
	aese    $ctr0b, $rk1  \n  aesmc   $ctr0b, $ctr0b          // AES block 0 - round 1
	aese    $ctr1b, $rk1  \n  aesmc   $ctr1b, $ctr1b          // AES block 1 - round 1
	ld1     { $acc_lb}, [$current_tag]
	ext     $acc_lb, $acc_lb, $acc_lb, #8
	rev64   $acc_lb, $acc_lb
	aese    $ctr2b, $rk1  \n  aesmc   $ctr2b, $ctr2b          // AES block 2 - round 1
	ldr     $rk9q, [$cc, #144]                                // load rk9
	aese    $ctr3b, $rk1  \n  aesmc   $ctr3b, $ctr3b          // AES block 3 - round 1
	ldr     $rk12q, [$cc, #192]                               // load rk12
	aese    $ctr0b, $rk2  \n  aesmc   $ctr0b, $ctr0b          // AES block 0 - round 2
	ldr     $h1q, [$Htable]                                   // load h1l | h1h
	ext     $h1b, $h1b, $h1b, #8
	aese    $ctr2b, $rk2  \n  aesmc   $ctr2b, $ctr2b          // AES block 2 - round 2
	ldr     $rk10q, [$cc, #160]                               // load rk10
	aese    $ctr3b, $rk2  \n  aesmc   $ctr3b, $ctr3b          // AES block 3 - round 2
	aese    $ctr0b, $rk3  \n  aesmc   $ctr0b, $ctr0b          // AES block 0 - round 3
	aese    $ctr1b, $rk2  \n  aesmc   $ctr1b, $ctr1b          // AES block 1 - round 2
	aese    $ctr3b, $rk3  \n  aesmc   $ctr3b, $ctr3b          // AES block 3 - round 3
	aese    $ctr0b, $rk4  \n  aesmc   $ctr0b, $ctr0b          // AES block 0 - round 4
	aese    $ctr2b, $rk3  \n  aesmc   $ctr2b, $ctr2b          // AES block 2 - round 3
	aese    $ctr1b, $rk3  \n  aesmc   $ctr1b, $ctr1b          // AES block 1 - round 3
	aese    $ctr3b, $rk4  \n  aesmc   $ctr3b, $ctr3b          // AES block 3 - round 4
	aese    $ctr2b, $rk4  \n  aesmc   $ctr2b, $ctr2b          // AES block 2 - round 4
	aese    $ctr1b, $rk4  \n  aesmc   $ctr1b, $ctr1b          // AES block 1 - round 4
	aese    $ctr3b, $rk5  \n  aesmc   $ctr3b, $ctr3b          // AES block 3 - round 5
	aese    $ctr0b, $rk5  \n  aesmc   $ctr0b, $ctr0b          // AES block 0 - round 5
	aese    $ctr1b, $rk5  \n  aesmc   $ctr1b, $ctr1b          // AES block 1 - round 5
	aese    $ctr2b, $rk5  \n  aesmc   $ctr2b, $ctr2b          // AES block 2 - round 5
	aese    $ctr0b, $rk6  \n  aesmc   $ctr0b, $ctr0b          // AES block 0 - round 6
	aese    $ctr3b, $rk6  \n  aesmc   $ctr3b, $ctr3b          // AES block 3 - round 6
	cmp     $rounds, #12                                      // setup flags for AES-128/192/256 check
	aese    $ctr1b, $rk6  \n  aesmc   $ctr1b, $ctr1b          // AES block 1 - round 6
	aese    $ctr2b, $rk6  \n  aesmc   $ctr2b, $ctr2b          // AES block 2 - round 6
	aese    $ctr0b, $rk7  \n  aesmc   $ctr0b, $ctr0b          // AES block 0 - round 7
	aese    $ctr1b, $rk7  \n  aesmc   $ctr1b, $ctr1b          // AES block 1 - round 7
	aese    $ctr3b, $rk7  \n  aesmc   $ctr3b, $ctr3b          // AES block 3 - round 7
	aese    $ctr0b, $rk8  \n  aesmc   $ctr0b, $ctr0b          // AES block 0 - round 8
	aese    $ctr2b, $rk7  \n  aesmc   $ctr2b, $ctr2b          // AES block 2 - round 7
	aese    $ctr3b, $rk8  \n  aesmc   $ctr3b, $ctr3b          // AES block 3 - round 8
	aese    $ctr1b, $rk8  \n  aesmc   $ctr1b, $ctr1b          // AES block 1 - round 8
	ldr     $rk11q, [$cc, #176]                               // load rk11
	aese    $ctr2b, $rk8  \n  aesmc   $ctr2b, $ctr2b          // AES block 2 - round 8
	b.lt	.Ldec_finish_first_blocks                         // branch if AES-128

	aese    $ctr0b, $rk9  \n  aesmc   $ctr0b, $ctr0b          // AES block 0 - round 9
	aese    $ctr1b, $rk9  \n  aesmc   $ctr1b, $ctr1b          // AES block 1 - round 9
	aese    $ctr3b, $rk9  \n  aesmc   $ctr3b, $ctr3b          // AES block 3 - round 9
	aese    $ctr2b, $rk9  \n  aesmc   $ctr2b, $ctr2b          // AES block 2 - round 9
	aese    $ctr0b, $rk10 \n  aesmc   $ctr0b, $ctr0b          // AES block 0 - round 10
	aese    $ctr1b, $rk10 \n  aesmc   $ctr1b, $ctr1b          // AES block 1 - round 10
	aese    $ctr3b, $rk10 \n  aesmc   $ctr3b, $ctr3b          // AES block 3 - round 10
	aese    $ctr2b, $rk10 \n  aesmc   $ctr2b, $ctr2b          // AES block 2 - round 10
	b.eq	.Ldec_finish_first_blocks                         // branch if AES-192

	aese    $ctr0b, $rk11 \n  aesmc   $ctr0b, $ctr0b          // AES block 0 - round 11
	aese    $ctr3b, $rk11 \n  aesmc   $ctr3b, $ctr3b          // AES block 3 - round 11
	aese    $ctr1b, $rk11 \n  aesmc   $ctr1b, $ctr1b          // AES block 1 - round 11
	aese    $ctr2b, $rk11 \n  aesmc   $ctr2b, $ctr2b          // AES block 2 - round 11
	aese    $ctr1b, $rk12 \n  aesmc   $ctr1b, $ctr1b          // AES block 1 - round 12
	aese    $ctr0b, $rk12 \n  aesmc   $ctr0b, $ctr0b          // AES block 0 - round 12
	aese    $ctr2b, $rk12 \n  aesmc   $ctr2b, $ctr2b          // AES block 2 - round 12
	aese    $ctr3b, $rk12 \n  aesmc   $ctr3b, $ctr3b          // AES block 3 - round 12

.Ldec_finish_first_blocks:
	cmp     $input_ptr, $main_end_input_ptr                   // check if we have <= 4 blocks
	trn1    $acc_h.2d, $h3.2d,    $h4.2d                      // h4h | h3h
	trn2    $h34k.2d,  $h3.2d,    $h4.2d                      // h4l | h3l
	trn1    $t0.2d,    $h1.2d,    $h2.2d                      // h2h | h1h
	trn2    $h12k.2d,  $h1.2d,    $h2.2d                      // h2l | h1l
	eor     $h34k.16b, $h34k.16b, $acc_h.16b                  // h4k | h3k
	aese    $ctr1b, $rkNm1                                    // AES block 1 - round N-1
	aese    $ctr2b, $rkNm1                                    // AES block 2 - round N-1
	eor     $h12k.16b, $h12k.16b, $t0.16b                     // h2k | h1k
	aese    $ctr3b, $rkNm1                                    // AES block 3 - round N-1
	aese    $ctr0b, $rkNm1                                    // AES block 0 - round N-1
	b.ge    .Ldec_tail                                        // handle tail

	ldr     $res0q, [$input_ptr, #0]                          // AES block 0 - load ciphertext
	ldr     $res1q, [$input_ptr, #16]                         // AES block 1 - load ciphertext
	rev     $ctr32w, $rctr32w                                 // CTR block 4
	eor     $ctr0b, $res0b, $ctr0b                            // AES block 0 - result
	eor     $ctr1b, $res1b, $ctr1b                            // AES block 1 - result
	rev64   $res1b, $res1b                                    // GHASH block 1
	ldr     $res3q, [$input_ptr, #48]                         // AES block 3 - load ciphertext
	mov     $output_h0, $ctr0.d[1]                            // AES block 0 - mov high
	mov     $output_l0, $ctr0.d[0]                            // AES block 0 - mov low
	rev64   $res0b, $res0b                                    // GHASH block 0
	add     $rctr32w, $rctr32w, #1                            // CTR block 4
	fmov    $ctr0d, $ctr96_b64x                               // CTR block 4
	orr     $ctr32x, $ctr96_t32x, $ctr32x, lsl #32            // CTR block 4
	fmov    $ctr0.d[1], $ctr32x                               // CTR block 4
	rev     $ctr32w, $rctr32w                                 // CTR block 5
	add     $rctr32w, $rctr32w, #1                            // CTR block 5
	mov     $output_l1, $ctr1.d[0]                            // AES block 1 - mov low
	orr     $ctr32x, $ctr96_t32x, $ctr32x, lsl #32            // CTR block 5
	mov     $output_h1, $ctr1.d[1]                            // AES block 1 - mov high
	eor     $output_h0, $output_h0, $rkN_h                    // AES block 0 - round N high
	eor     $output_l0, $output_l0, $rkN_l                    // AES block 0 - round N low
	stp     $output_l0, $output_h0, [$output_ptr], #16        // AES block 0 - store result
	fmov    $ctr1d, $ctr96_b64x                               // CTR block 5
	ldr     $res2q, [$input_ptr, #32]                         // AES block 2 - load ciphertext
	add     $input_ptr, $input_ptr, #64                       // AES input_ptr update
	fmov    $ctr1.d[1], $ctr32x                               // CTR block 5
	rev     $ctr32w, $rctr32w                                 // CTR block 6
	add     $rctr32w, $rctr32w, #1                            // CTR block 6
	eor     $output_l1, $output_l1, $rkN_l                    // AES block 1 - round N low
	orr     $ctr32x, $ctr96_t32x, $ctr32x, lsl #32            // CTR block 6
	eor     $output_h1, $output_h1, $rkN_h                    // AES block 1 - round N high
	stp     $output_l1, $output_h1, [$output_ptr], #16        // AES block 1 - store result
	eor     $ctr2b, $res2b, $ctr2b                            // AES block 2 - result
	cmp     $input_ptr, $main_end_input_ptr                   // check if we have <= 8 blocks
	b.ge    .Ldec_prepretail                                  // do prepretail

.Ldec_main_loop:                                                  // main loop start
	mov     $output_l2, $ctr2.d[0]                            // AES block 4k+2 - mov low
	ext     $acc_lb, $acc_lb, $acc_lb, #8                     // PRE 0
	eor     $ctr3b, $res3b, $ctr3b                            // AES block 4k+3 - result
	aese    $ctr0b, $rk0  \n  aesmc   $ctr0b, $ctr0b          // AES block 4k+4 - round 0
	mov     $output_h2, $ctr2.d[1]                            // AES block 4k+2 - mov high
	aese    $ctr1b, $rk0  \n  aesmc   $ctr1b, $ctr1b          // AES block 4k+5 - round 0
	fmov    $ctr2d, $ctr96_b64x                               // CTR block 4k+6
	fmov    $ctr2.d[1], $ctr32x                               // CTR block 4k+6
	eor     $res0b, $res0b, $acc_lb                           // PRE 1
	rev     $ctr32w, $rctr32w                                 // CTR block 4k+7
	aese    $ctr0b, $rk1  \n  aesmc   $ctr0b, $ctr0b          // AES block 4k+4 - round 1
	mov     $output_h3, $ctr3.d[1]                            // AES block 4k+3 - mov high
	aese    $ctr1b, $rk1  \n  aesmc   $ctr1b, $ctr1b          // AES block 4k+5 - round 1
	mov     $output_l3, $ctr3.d[0]                            // AES block 4k+3 - mov low
	pmull2  $acc_h.1q, $res0.2d, $h4.2d                       // GHASH block 4k - high
	mov     $t0d, $res0.d[1]                                  // GHASH block 4k - mid
	fmov    $ctr3d, $ctr96_b64x                               // CTR block 4k+7
	aese    $ctr0b, $rk2  \n  aesmc   $ctr0b, $ctr0b          // AES block 4k+4 - round 2
	orr     $ctr32x, $ctr96_t32x, $ctr32x, lsl #32            // CTR block 4k+7
	aese    $ctr2b, $rk0  \n  aesmc   $ctr2b, $ctr2b          // AES block 4k+6 - round 0
	fmov    $ctr3.d[1], $ctr32x                               // CTR block 4k+7
	aese    $ctr1b, $rk2  \n  aesmc   $ctr1b, $ctr1b          // AES block 4k+5 - round 2
	eor     $t0.8b, $t0.8b, $res0.8b                          // GHASH block 4k - mid
	aese    $ctr0b, $rk3  \n  aesmc   $ctr0b, $ctr0b          // AES block 4k+4 - round 3
	eor     $output_h2, $output_h2, $rkN_h                    // AES block 4k+2 - round N high
	aese    $ctr2b, $rk1  \n  aesmc   $ctr2b, $ctr2b          // AES block 4k+6 - round 1
	mov     $acc_md, $h34k.d[1]                               // GHASH block 4k - mid
	aese    $ctr1b, $rk3  \n  aesmc   $ctr1b, $ctr1b          // AES block 4k+5 - round 3
	rev64   $res2b, $res2b                                    // GHASH block 4k+2
	aese    $ctr3b, $rk0  \n  aesmc   $ctr3b, $ctr3b          // AES block 4k+7 - round 0
	eor     $output_l2, $output_l2, $rkN_l                    // AES block 4k+2 - round N low
	aese    $ctr2b, $rk2  \n  aesmc   $ctr2b, $ctr2b          // AES block 4k+6 - round 2
	stp     $output_l2, $output_h2, [$output_ptr], #16        // AES block 4k+2 - store result
	pmull   $acc_l.1q, $res0.1d, $h4.1d                       // GHASH block 4k - low
	pmull2  $t1.1q, $res1.2d, $h3.2d                          // GHASH block 4k+1 - high
	aese    $ctr2b, $rk3  \n  aesmc   $ctr2b, $ctr2b          // AES block 4k+6 - round 3
	rev64   $res3b, $res3b                                    // GHASH block 4k+3
	pmull   $acc_m.1q, $t0.1d, $acc_m.1d                      // GHASH block 4k - mid
	eor     $output_l3, $output_l3, $rkN_l                    // AES block 4k+3 - round N low
	pmull   $t2.1q, $res1.1d, $h3.1d                          // GHASH block 4k+1 - low
	eor     $output_h3, $output_h3, $rkN_h                    // AES block 4k+3 - round N high
	eor     $acc_hb, $acc_hb, $t1.16b                         // GHASH block 4k+1 - high
	aese    $ctr2b, $rk4  \n  aesmc   $ctr2b, $ctr2b          // AES block 4k+6 - round 4
	aese    $ctr3b, $rk1  \n  aesmc   $ctr3b, $ctr3b          // AES block 4k+7 - round 1
	mov     $t3d, $res1.d[1]                                  // GHASH block 4k+1 - mid
	aese    $ctr0b, $rk4  \n  aesmc   $ctr0b, $ctr0b          // AES block 4k+4 - round 4
	eor     $acc_lb, $acc_lb, $t2.16b                         // GHASH block 4k+1 - low
	aese    $ctr2b, $rk5  \n  aesmc   $ctr2b, $ctr2b          // AES block 4k+6 - round 5
	add     $rctr32w, $rctr32w, #1                            // CTR block 4k+7
	aese    $ctr3b, $rk2  \n  aesmc   $ctr3b, $ctr3b          // AES block 4k+7 - round 2
	mov     $t6d, $res2.d[1]                                  // GHASH block 4k+2 - mid
	aese    $ctr1b, $rk4  \n  aesmc   $ctr1b, $ctr1b          // AES block 4k+5 - round 4
	eor     $t3.8b, $t3.8b, $res1.8b                          // GHASH block 4k+1 - mid
	pmull   $t5.1q, $res2.1d, $h2.1d                          // GHASH block 4k+2 - low
	aese    $ctr3b, $rk3  \n  aesmc   $ctr3b, $ctr3b          // AES block 4k+7 - round 3
	eor     $t6.8b, $t6.8b, $res2.8b                          // GHASH block 4k+2 - mid
	aese    $ctr1b, $rk5  \n  aesmc   $ctr1b, $ctr1b          // AES block 4k+5 - round 5
	aese    $ctr0b, $rk5  \n  aesmc   $ctr0b, $ctr0b          // AES block 4k+4 - round 5
	eor     $acc_lb, $acc_lb, $t5.16b                         // GHASH block 4k+2 - low
	pmull   $t3.1q, $t3.1d, $h34k.1d                          // GHASH block 4k+1 - mid
	rev     $ctr32w, $rctr32w                                 // CTR block 4k+8
	aese    $ctr1b, $rk6  \n  aesmc   $ctr1b, $ctr1b          // AES block 4k+5 - round 6
	ins     $t6.d[1], $t6.d[0]                                // GHASH block 4k+2 - mid
	aese    $ctr0b, $rk6  \n  aesmc   $ctr0b, $ctr0b          // AES block 4k+4 - round 6
	add     $rctr32w, $rctr32w, #1                            // CTR block 4k+8
	aese    $ctr3b, $rk4  \n  aesmc   $ctr3b, $ctr3b          // AES block 4k+7 - round 4
	aese    $ctr1b, $rk7  \n  aesmc   $ctr1b, $ctr1b          // AES block 4k+5 - round 7
	eor     $acc_mb, $acc_mb, $t3.16b                         // GHASH block 4k+1 - mid
	aese    $ctr0b, $rk7  \n  aesmc   $ctr0b, $ctr0b          // AES block 4k+4 - round 7
	pmull2  $t4.1q, $res2.2d, $h2.2d                          // GHASH block 4k+2 - high
	mov     $t9d, $res3.d[1]                                  // GHASH block 4k+3 - mid
	aese    $ctr3b, $rk5  \n  aesmc   $ctr3b, $ctr3b          // AES block 4k+7 - round 5
	pmull2  $t6.1q, $t6.2d, $h12k.2d                          // GHASH block 4k+2 - mid
	aese    $ctr0b, $rk8  \n  aesmc   $ctr0b, $ctr0b          // AES block 4k+4 - round 8
	eor     $acc_hb, $acc_hb, $t4.16b                         // GHASH block 4k+2 - high
	aese    $ctr3b, $rk6  \n  aesmc   $ctr3b, $ctr3b          // AES block 4k+7 - round 6
	pmull   $t8.1q, $res3.1d, $h1.1d                          // GHASH block 4k+3 - low
	orr     $ctr32x, $ctr96_t32x, $ctr32x, lsl #32            // CTR block 4k+8
	eor     $acc_mb, $acc_mb, $t6.16b                         // GHASH block 4k+2 - mid
	pmull2  $t7.1q, $res3.2d, $h1.2d                          // GHASH block 4k+3 - high
	cmp     $rounds, #12                                      // setup flags for AES-128/192/256 check
	eor     $t9.8b, $t9.8b, $res3.8b                          // GHASH block 4k+3 - mid
	aese    $ctr1b, $rk8  \n  aesmc   $ctr1b, $ctr1b          // AES block 4k+5 - round 8
	aese    $ctr2b, $rk6  \n  aesmc   $ctr2b, $ctr2b          // AES block 4k+6 - round 6
	eor     $acc_hb, $acc_hb, $t7.16b                         // GHASH block 4k+3 - high
	pmull   $t9.1q, $t9.1d, $h12k.1d                          // GHASH block 4k+3 - mid
	movi    $mod_constant.8b, #0xc2
	aese    $ctr2b, $rk7  \n  aesmc   $ctr2b, $ctr2b          // AES block 4k+6 - round 7
	eor     $acc_lb, $acc_lb, $t8.16b                         // GHASH block 4k+3 - low
	aese    $ctr3b, $rk7  \n  aesmc   $ctr3b, $ctr3b          // AES block 4k+7 - round 7
	shl     $mod_constantd, $mod_constantd, #56               // mod_constant
	aese    $ctr2b, $rk8  \n  aesmc   $ctr2b, $ctr2b          // AES block 4k+6 - round 8
	eor     $acc_mb, $acc_mb, $t9.16b                         // GHASH block 4k+3 - mid
	aese    $ctr3b, $rk8  \n  aesmc   $ctr3b, $ctr3b          // AES block 4k+7 - round 8
	b.lt	.Ldec_main_loop_continue                          // branch if AES-128

	aese    $ctr0b, $rk9  \n  aesmc   $ctr0b, $ctr0b          // AES block 4k+4 - round 9
	aese    $ctr2b, $rk9  \n  aesmc   $ctr2b, $ctr2b          // AES block 4k+6 - round 9
	aese    $ctr1b, $rk9  \n  aesmc   $ctr1b, $ctr1b          // AES block 4k+5 - round 9
	aese    $ctr3b, $rk9  \n  aesmc   $ctr3b, $ctr3b          // AES block 4k+7 - round 9
	aese    $ctr0b, $rk10 \n  aesmc   $ctr0b, $ctr0b          // AES block 4k+4 - round 10
	aese    $ctr1b, $rk10 \n  aesmc   $ctr1b, $ctr1b          // AES block 4k+5 - round 10
	aese    $ctr2b, $rk10 \n  aesmc   $ctr2b, $ctr2b          // AES block 4k+6 - round 10
	aese    $ctr3b, $rk10 \n  aesmc   $ctr3b, $ctr3b          // AES block 4k+7 - round 10
	b.eq	.Ldec_main_loop_continue                          // branch if AES-192

	aese    $ctr0b, $rk11 \n  aesmc   $ctr0b, $ctr0b          // AES block 4k+4 - round 11
	aese    $ctr1b, $rk11 \n  aesmc   $ctr1b, $ctr1b          // AES block 4k+5 - round 11
	aese    $ctr2b, $rk11 \n  aesmc   $ctr2b, $ctr2b          // AES block 4k+6 - round 11
	aese    $ctr3b, $rk11 \n  aesmc   $ctr3b, $ctr3b          // AES block 4k+7 - round 11
	aese    $ctr0b, $rk12 \n  aesmc   $ctr0b, $ctr0b          // AES block 4k+4 - round 12
	aese    $ctr1b, $rk12 \n  aesmc   $ctr1b, $ctr1b          // AES block 4k+5 - round 12
	aese    $ctr2b, $rk12 \n  aesmc   $ctr2b, $ctr2b          // AES block 4k+6 - round 12
	aese    $ctr3b, $rk12 \n  aesmc   $ctr3b, $ctr3b          // AES block 4k+7 - round 12

.Ldec_main_loop_continue:
	pmull   $mod_t.1q, $acc_h.1d, $mod_constant.1d            // MODULO - top 64b align with mid
	eor     $t9.16b, $acc_lb, $acc_hb                         // MODULO - karatsuba tidy up
	ldr     $res0q, [$input_ptr, #0]                          // AES block 4k+4 - load ciphertext
	aese    $ctr0b, $rkNm1                                    // AES block 4k+4 - round N-1
	ext     $acc_hb, $acc_hb, $acc_hb, #8                     // MODULO - other top alignment
	eor     $acc_mb, $acc_mb, $t9.16b                         // MODULO - karatsuba tidy up
	ldr     $res1q, [$input_ptr, #16]                         // AES block 4k+5 - load ciphertext
	eor     $ctr0b, $res0b, $ctr0b                            // AES block 4k+4 - result
	stp     $output_l3, $output_h3, [$output_ptr], #16        // AES block 4k+3 - store result
	eor     $acc_mb, $acc_mb, $mod_t.16b                      // MODULO - fold into mid
	ldr     $res3q, [$input_ptr, #48]                         // AES block 4k+7 - load ciphertext
	ldr     $res2q, [$input_ptr, #32]                         // AES block 4k+6 - load ciphertext
	mov     $output_h0, $ctr0.d[1]                            // AES block 4k+4 - mov high
	eor     $acc_mb, $acc_mb, $acc_hb                         // MODULO - fold into mid
	aese    $ctr1b, $rkNm1                                    // AES block 4k+5 - round N-1
	add     $input_ptr, $input_ptr, #64                       // AES input_ptr update
	mov     $output_l0, $ctr0.d[0]                            // AES block 4k+4 - mov low
	fmov    $ctr0d, $ctr96_b64x                               // CTR block 4k+8
	fmov    $ctr0.d[1], $ctr32x                               // CTR block 4k+8
	pmull   $mod_constant.1q, $acc_m.1d, $mod_constant.1d     // MODULO - mid 64b align with low
	eor     $ctr1b, $res1b, $ctr1b                            // AES block 4k+5 - result
	rev     $ctr32w, $rctr32w                                 // CTR block 4k+9
	aese    $ctr2b, $rkNm1                                    // AES block 4k+6 - round N-1
	orr     $ctr32x, $ctr96_t32x, $ctr32x, lsl #32            // CTR block 4k+9
	cmp     $input_ptr, $main_end_input_ptr                   // LOOP CONTROL
	add     $rctr32w, $rctr32w, #1                            // CTR block 4k+9
	eor     $output_l0, $output_l0, $rkN_l                    // AES block 4k+4 - round N low
	eor     $output_h0, $output_h0, $rkN_h                    // AES block 4k+4 - round N high
	mov     $output_h1, $ctr1.d[1]                            // AES block 4k+5 - mov high
	eor     $ctr2b, $res2b, $ctr2b                            // AES block 4k+6 - result
	eor     $acc_lb, $acc_lb, $mod_constant.16b               // MODULO - fold into low
	mov     $output_l1, $ctr1.d[0]                            // AES block 4k+5 - mov low
	fmov    $ctr1d, $ctr96_b64x                               // CTR block 4k+9
	ext     $acc_mb, $acc_mb, $acc_mb, #8                     // MODULO - other mid alignment
	fmov    $ctr1.d[1], $ctr32x                               // CTR block 4k+9
	rev     $ctr32w, $rctr32w                                 // CTR block 4k+10
	add     $rctr32w, $rctr32w, #1                            // CTR block 4k+10
	aese    $ctr3b, $rkNm1                                    // AES block 4k+7 - round N-1
	orr     $ctr32x, $ctr96_t32x, $ctr32x, lsl #32            // CTR block 4k+10
	rev64   $res1b, $res1b                                    // GHASH block 4k+5
	eor     $output_h1, $output_h1, $rkN_h                    // AES block 4k+5 - round N high
	stp     $output_l0, $output_h0, [$output_ptr], #16        // AES block 4k+4 - store result
	eor     $output_l1, $output_l1, $rkN_l                    // AES block 4k+5 - round N low
	stp     $output_l1, $output_h1, [$output_ptr], #16        // AES block 4k+5 - store result
	rev64   $res0b, $res0b                                    // GHASH block 4k+4
	eor     $acc_lb, $acc_lb, $acc_mb                         // MODULO - fold into low
	b.lt    .Ldec_main_loop

.Ldec_prepretail:                                                 // PREPRETAIL
	ext     $acc_lb, $acc_lb, $acc_lb, #8                     // PRE 0
	mov     $output_l2, $ctr2.d[0]                            // AES block 4k+2 - mov low
	eor     $ctr3b, $res3b, $ctr3b                            // AES block 4k+3 - result
	aese    $ctr0b, $rk0  \n  aesmc   $ctr0b, $ctr0b          // AES block 4k+4 - round 0
	mov     $output_h2, $ctr2.d[1]                            // AES block 4k+2 - mov high
	aese    $ctr1b, $rk0  \n  aesmc   $ctr1b, $ctr1b          // AES block 4k+5 - round 0
	fmov    $ctr2d, $ctr96_b64x                               // CTR block 4k+6
	fmov    $ctr2.d[1], $ctr32x                               // CTR block 4k+6
	rev     $ctr32w, $rctr32w                                 // CTR block 4k+7
	eor     $res0b, $res0b, $acc_lb                           // PRE 1
	rev64   $res2b, $res2b                                    // GHASH block 4k+2
	orr     $ctr32x, $ctr96_t32x, $ctr32x, lsl #32            // CTR block 4k+7
	mov     $output_l3, $ctr3.d[0]                            // AES block 4k+3 - mov low
	aese    $ctr1b, $rk1  \n  aesmc   $ctr1b, $ctr1b          // AES block 4k+5 - round 1
	mov     $output_h3, $ctr3.d[1]                            // AES block 4k+3 - mov high
	pmull   $acc_l.1q, $res0.1d, $h4.1d                       // GHASH block 4k - low
	mov     $t0d, $res0.d[1]                                  // GHASH block 4k - mid
	fmov    $ctr3d, $ctr96_b64x                               // CTR block 4k+7
	pmull2  $acc_h.1q, $res0.2d, $h4.2d                       // GHASH block 4k - high
	fmov    $ctr3.d[1], $ctr32x                               // CTR block 4k+7
	aese    $ctr2b, $rk0  \n  aesmc   $ctr2b, $ctr2b          // AES block 4k+6 - round 0
	mov     $acc_md, $h34k.d[1]                               // GHASH block 4k - mid
	aese    $ctr0b, $rk1  \n  aesmc   $ctr0b, $ctr0b          // AES block 4k+4 - round 1
	eor     $t0.8b, $t0.8b, $res0.8b                          // GHASH block 4k - mid
	pmull2  $t1.1q, $res1.2d, $h3.2d                          // GHASH block 4k+1 - high
	aese    $ctr2b, $rk1  \n  aesmc   $ctr2b, $ctr2b          // AES block 4k+6 - round 1
	rev64   $res3b, $res3b                                    // GHASH block 4k+3
	aese    $ctr3b, $rk0  \n  aesmc   $ctr3b, $ctr3b          // AES block 4k+7 - round 0
	pmull   $acc_m.1q, $t0.1d, $acc_m.1d                      // GHASH block 4k - mid
	eor     $acc_hb, $acc_hb, $t1.16b                         // GHASH block 4k+1 - high
	pmull   $t2.1q, $res1.1d, $h3.1d                          // GHASH block 4k+1 - low
	aese    $ctr3b, $rk1  \n  aesmc   $ctr3b, $ctr3b          // AES block 4k+7 - round 1
	mov     $t3d, $res1.d[1]                                  // GHASH block 4k+1 - mid
	aese    $ctr0b, $rk2  \n  aesmc   $ctr0b, $ctr0b          // AES block 4k+4 - round 2
	aese    $ctr1b, $rk2  \n  aesmc   $ctr1b, $ctr1b          // AES block 4k+5 - round 2
	eor     $acc_lb, $acc_lb, $t2.16b                         // GHASH block 4k+1 - low
	aese    $ctr2b, $rk2  \n  aesmc   $ctr2b, $ctr2b          // AES block 4k+6 - round 2
	aese    $ctr0b, $rk3  \n  aesmc   $ctr0b, $ctr0b          // AES block 4k+4 - round 3
	mov     $t6d, $res2.d[1]                                  // GHASH block 4k+2 - mid
	aese    $ctr3b, $rk2  \n  aesmc   $ctr3b, $ctr3b          // AES block 4k+7 - round 2
	eor     $t3.8b, $t3.8b, $res1.8b                          // GHASH block 4k+1 - mid
	pmull   $t5.1q, $res2.1d, $h2.1d                          // GHASH block 4k+2 - low
	aese    $ctr0b, $rk4  \n  aesmc   $ctr0b, $ctr0b          // AES block 4k+4 - round 4
	aese    $ctr3b, $rk3  \n  aesmc   $ctr3b, $ctr3b          // AES block 4k+7 - round 3
	eor     $t6.8b, $t6.8b, $res2.8b                          // GHASH block 4k+2 - mid
	pmull   $t3.1q, $t3.1d, $h34k.1d                          // GHASH block 4k+1 - mid
	aese    $ctr0b, $rk5  \n  aesmc   $ctr0b, $ctr0b          // AES block 4k+4 - round 5
	eor     $acc_lb, $acc_lb, $t5.16b                         // GHASH block 4k+2 - low
	aese    $ctr3b, $rk4  \n  aesmc   $ctr3b, $ctr3b          // AES block 4k+7 - round 4
	pmull2  $t7.1q, $res3.2d, $h1.2d                          // GHASH block 4k+3 - high
	eor     $acc_mb, $acc_mb, $t3.16b                         // GHASH block 4k+1 - mid
	pmull2  $t4.1q, $res2.2d, $h2.2d                          // GHASH block 4k+2 - high
	aese    $ctr3b, $rk5  \n  aesmc   $ctr3b, $ctr3b          // AES block 4k+7 - round 5
	ins     $t6.d[1], $t6.d[0]                                // GHASH block 4k+2 - mid
	aese    $ctr2b, $rk3  \n  aesmc   $ctr2b, $ctr2b          // AES block 4k+6 - round 3
	aese    $ctr1b, $rk3  \n  aesmc   $ctr1b, $ctr1b          // AES block 4k+5 - round 3
	eor     $acc_hb, $acc_hb, $t4.16b                         // GHASH block 4k+2 - high
	pmull   $t8.1q, $res3.1d, $h1.1d                          // GHASH block 4k+3 - low
	aese    $ctr2b, $rk4  \n  aesmc   $ctr2b, $ctr2b          // AES block 4k+6 - round 4
	mov     $t9d, $res3.d[1]                                  // GHASH block 4k+3 - mid
	aese    $ctr1b, $rk4  \n  aesmc   $ctr1b, $ctr1b          // AES block 4k+5 - round 4
	pmull2  $t6.1q, $t6.2d, $h12k.2d                          // GHASH block 4k+2 - mid
	aese    $ctr2b, $rk5  \n  aesmc   $ctr2b, $ctr2b          // AES block 4k+6 - round 5
	eor     $t9.8b, $t9.8b, $res3.8b                          // GHASH block 4k+3 - mid
	aese    $ctr1b, $rk5  \n  aesmc   $ctr1b, $ctr1b          // AES block 4k+5 - round 5
	aese    $ctr3b, $rk6  \n  aesmc   $ctr3b, $ctr3b          // AES block 4k+7 - round 6
	eor     $acc_mb, $acc_mb, $t6.16b                         // GHASH block 4k+2 - mid
	aese    $ctr2b, $rk6  \n  aesmc   $ctr2b, $ctr2b          // AES block 4k+6 - round 6
	aese    $ctr0b, $rk6  \n  aesmc   $ctr0b, $ctr0b          // AES block 4k+4 - round 6
	movi    $mod_constant.8b, #0xc2
	aese    $ctr1b, $rk6  \n  aesmc   $ctr1b, $ctr1b          // AES block 4k+5 - round 6
	eor     $acc_lb, $acc_lb, $t8.16b                         // GHASH block 4k+3 - low
	pmull   $t9.1q, $t9.1d, $h12k.1d                          // GHASH block 4k+3 - mid
	aese    $ctr3b, $rk7  \n  aesmc   $ctr3b, $ctr3b          // AES block 4k+7 - round 7
	cmp     $rounds, #12                                      // setup flags for AES-128/192/256 check
	eor     $acc_hb, $acc_hb, $t7.16b                         // GHASH block 4k+3 - high
	aese    $ctr1b, $rk7  \n  aesmc   $ctr1b, $ctr1b          // AES block 4k+5 - round 7
	aese    $ctr0b, $rk7  \n  aesmc   $ctr0b, $ctr0b          // AES block 4k+4 - round 7
	eor     $acc_mb, $acc_mb, $t9.16b                         // GHASH block 4k+3 - mid
	aese    $ctr3b, $rk8  \n  aesmc   $ctr3b, $ctr3b          // AES block 4k+7 - round 8
	aese    $ctr2b, $rk7  \n  aesmc   $ctr2b, $ctr2b          // AES block 4k+6 - round 7
	eor     $t9.16b, $acc_lb, $acc_hb                         // MODULO - karatsuba tidy up
	aese    $ctr1b, $rk8  \n  aesmc   $ctr1b, $ctr1b          // AES block 4k+5 - round 8
	aese    $ctr0b, $rk8  \n  aesmc   $ctr0b, $ctr0b          // AES block 4k+4 - round 8
	shl     $mod_constantd, $mod_constantd, #56               // mod_constant
	aese    $ctr2b, $rk8  \n  aesmc   $ctr2b, $ctr2b          // AES block 4k+6 - round 8
	b.lt	.Ldec_finish_prepretail                           // branch if AES-128

	aese    $ctr1b, $rk9  \n  aesmc   $ctr1b, $ctr1b          // AES block 4k+5 - round 9
	aese    $ctr2b, $rk9  \n  aesmc   $ctr2b, $ctr2b          // AES block 4k+6 - round 9
	aese    $ctr3b, $rk9  \n  aesmc   $ctr3b, $ctr3b          // AES block 4k+7 - round 9
	aese    $ctr0b, $rk9  \n  aesmc   $ctr0b, $ctr0b          // AES block 4k+4 - round 9
	aese    $ctr2b, $rk10 \n  aesmc   $ctr2b, $ctr2b          // AES block 4k+6 - round 10
	aese    $ctr3b, $rk10 \n  aesmc   $ctr3b, $ctr3b          // AES block 4k+7 - round 10
	aese    $ctr0b, $rk10 \n  aesmc   $ctr0b, $ctr0b          // AES block 4k+4 - round 10
	aese    $ctr1b, $rk10 \n  aesmc   $ctr1b, $ctr1b          // AES block 4k+5 - round 10
	b.eq	.Ldec_finish_prepretail                           // branch if AES-192

	aese    $ctr2b, $rk11 \n  aesmc   $ctr2b, $ctr2b          // AES block 4k+6 - round 11
	aese    $ctr0b, $rk11 \n  aesmc   $ctr0b, $ctr0b          // AES block 4k+4 - round 11
	aese    $ctr1b, $rk11 \n  aesmc   $ctr1b, $ctr1b          // AES block 4k+5 - round 11
	aese    $ctr2b, $rk12 \n  aesmc   $ctr2b, $ctr2b          // AES block 4k+6 - round 12
	aese    $ctr3b, $rk11 \n  aesmc   $ctr3b, $ctr3b          // AES block 4k+7 - round 11
	aese    $ctr1b, $rk12 \n  aesmc   $ctr1b, $ctr1b          // AES block 4k+5 - round 12
	aese    $ctr0b, $rk12 \n  aesmc   $ctr0b, $ctr0b          // AES block 4k+4 - round 12
	aese    $ctr3b, $rk12 \n  aesmc   $ctr3b, $ctr3b          // AES block 4k+7 - round 12

.Ldec_finish_prepretail:
	eor     $acc_mb, $acc_mb, $t9.16b                         // MODULO - karatsuba tidy up
	pmull   $mod_t.1q, $acc_h.1d, $mod_constant.1d            // MODULO - top 64b align with mid
	ext     $acc_hb, $acc_hb, $acc_hb, #8                     // MODULO - other top alignment
	eor     $acc_mb, $acc_mb, $mod_t.16b                      // MODULO - fold into mid
	eor     $output_h2, $output_h2, $rkN_h                    // AES block 4k+2 - round N high
	eor     $output_l3, $output_l3, $rkN_l                    // AES block 4k+3 - round N low
	eor     $acc_mb, $acc_mb, $acc_hb                         // MODULO - fold into mid
	add     $rctr32w, $rctr32w, #1                            // CTR block 4k+7
	eor     $output_l2, $output_l2, $rkN_l                    // AES block 4k+2 - round N low
	pmull   $mod_constant.1q, $acc_m.1d, $mod_constant.1d     // MODULO - mid 64b align with low
	eor     $output_h3, $output_h3, $rkN_h                    // AES block 4k+3 - round N high
	stp     $output_l2, $output_h2, [$output_ptr], #16        // AES block 4k+2 - store result
	ext     $acc_mb, $acc_mb, $acc_mb, #8                     // MODULO - other mid alignment
	stp     $output_l3, $output_h3, [$output_ptr], #16        // AES block 4k+3 - store result

	eor     $acc_lb, $acc_lb, $mod_constant.16b               // MODULO - fold into low
	aese    $ctr1b, $rkNm1                                    // AES block 4k+5 - round N-1
	aese    $ctr0b, $rkNm1                                    // AES block 4k+4 - round N-1
	aese    $ctr3b, $rkNm1                                    // AES block 4k+7 - round N-1
	aese    $ctr2b, $rkNm1                                    // AES block 4k+6 - round N-1
	eor     $acc_lb, $acc_lb, $acc_mb                         // MODULO - fold into low

.Ldec_tail:                                                       // TAIL
	sub     $main_end_input_ptr, $end_input_ptr, $input_ptr   // main_end_input_ptr is number of bytes left to process
	ld1     { $res1b}, [$input_ptr], #16                      // AES block 4k+4 - load ciphertext
	eor     $ctr0b, $res1b, $ctr0b                            // AES block 4k+4 - result
	mov     $output_l0, $ctr0.d[0]                            // AES block 4k+4 - mov low
	mov     $output_h0, $ctr0.d[1]                            // AES block 4k+4 - mov high
	ext     $t0.16b, $acc_lb, $acc_lb, #8                     // prepare final partial tag
	cmp     $main_end_input_ptr, #48
	eor     $output_l0, $output_l0, $rkN_l                    // AES block 4k+4 - round N low
	eor     $output_h0, $output_h0, $rkN_h                    // AES block 4k+4 - round N high
	b.gt    .Ldec_blocks_more_than_3
	sub     $rctr32w, $rctr32w, #1
	mov     $ctr3b, $ctr2b
	movi    $acc_m.8b, #0
	movi    $acc_l.8b, #0
	cmp     $main_end_input_ptr, #32
	movi    $acc_h.8b, #0
	mov     $ctr2b, $ctr1b
	b.gt    .Ldec_blocks_more_than_2
	sub     $rctr32w, $rctr32w, #1
	mov     $ctr3b, $ctr1b
	cmp     $main_end_input_ptr, #16
	b.gt    .Ldec_blocks_more_than_1
	sub     $rctr32w, $rctr32w, #1
	b       .Ldec_blocks_less_than_1
.Ldec_blocks_more_than_3:                                    // blocks left >  3
	rev64   $res0b, $res1b                                   // GHASH final-3 block
	ld1     { $res1b}, [$input_ptr], #16                     // AES final-2 block - load ciphertext
	stp     $output_l0, $output_h0, [$output_ptr], #16       // AES final-3 block  - store result
	mov     $acc_md, $h34k.d[1]                              // GHASH final-3 block - mid
	eor     $res0b, $res0b, $t0.16b                          // feed in partial tag
	eor     $ctr0b, $res1b, $ctr1b                           // AES final-2 block - result
	mov     $rk4d, $res0.d[1]                                // GHASH final-3 block - mid
	mov     $output_l0, $ctr0.d[0]                           // AES final-2 block - mov low
	mov     $output_h0, $ctr0.d[1]                           // AES final-2 block - mov high
	eor     $rk4v.8b, $rk4v.8b, $res0.8b                     // GHASH final-3 block - mid
	movi    $t0.8b, #0                                       // suppress further partial tag feed in
	pmull2  $acc_h.1q, $res0.2d, $h4.2d                      // GHASH final-3 block - high
	pmull   $acc_m.1q, $rk4v.1d, $acc_m.1d                   // GHASH final-3 block - mid
	eor     $output_l0, $output_l0, $rkN_l                   // AES final-2 block - round N low
	pmull   $acc_l.1q, $res0.1d, $h4.1d                      // GHASH final-3 block - low
	eor     $output_h0, $output_h0, $rkN_h                   // AES final-2 block - round N high
.Ldec_blocks_more_than_2:                                    // blocks left >  2
	rev64   $res0b, $res1b                                   // GHASH final-2 block
	ld1     { $res1b}, [$input_ptr], #16                     // AES final-1 block - load ciphertext
	eor     $res0b, $res0b, $t0.16b                          // feed in partial tag
	stp     $output_l0, $output_h0, [$output_ptr], #16       // AES final-2 block  - store result
	eor     $ctr0b, $res1b, $ctr2b                           // AES final-1 block - result
	mov     $rk4d, $res0.d[1]                                // GHASH final-2 block - mid
	pmull   $rk3q1, $res0.1d, $h3.1d                         // GHASH final-2 block - low
	pmull2  $rk2q1, $res0.2d, $h3.2d                         // GHASH final-2 block - high
	eor     $rk4v.8b, $rk4v.8b, $res0.8b                     // GHASH final-2 block - mid
	mov     $output_l0, $ctr0.d[0]                           // AES final-1 block - mov low
	mov     $output_h0, $ctr0.d[1]                           // AES final-1 block - mov high
	eor     $acc_lb, $acc_lb, $rk3                           // GHASH final-2 block - low
	movi    $t0.8b, #0                                       // suppress further partial tag feed in
	pmull   $rk4v.1q, $rk4v.1d, $h34k.1d                     // GHASH final-2 block - mid
	eor     $acc_hb, $acc_hb, $rk2                           // GHASH final-2 block - high
	eor     $output_l0, $output_l0, $rkN_l                   // AES final-1 block - round N low
	eor     $acc_mb, $acc_mb, $rk4v.16b                      // GHASH final-2 block - mid
	eor     $output_h0, $output_h0, $rkN_h                   // AES final-1 block - round N high
.Ldec_blocks_more_than_1:                                        // blocks left >  1
	stp     $output_l0, $output_h0, [$output_ptr], #16       // AES final-1 block  - store result
	rev64   $res0b, $res1b                                   // GHASH final-1 block
	ld1     { $res1b}, [$input_ptr], #16                     // AES final block - load ciphertext
	eor     $res0b, $res0b, $t0.16b                          // feed in partial tag
	movi    $t0.8b, #0                                       // suppress further partial tag feed in
	mov     $rk4d, $res0.d[1]                                // GHASH final-1 block - mid
	eor     $ctr0b, $res1b, $ctr3b                           // AES final block - result
	pmull2  $rk2q1, $res0.2d, $h2.2d                         // GHASH final-1 block - high
	eor     $rk4v.8b, $rk4v.8b, $res0.8b                     // GHASH final-1 block - mid
	pmull   $rk3q1, $res0.1d, $h2.1d                         // GHASH final-1 block - low
	mov     $output_l0, $ctr0.d[0]                           // AES final block - mov low
	ins     $rk4v.d[1], $rk4v.d[0]                           // GHASH final-1 block - mid
	mov     $output_h0, $ctr0.d[1]                           // AES final block - mov high
	pmull2  $rk4v.1q, $rk4v.2d, $h12k.2d                     // GHASH final-1 block - mid
	eor     $output_l0, $output_l0, $rkN_l                   // AES final block - round N low
	eor     $acc_lb, $acc_lb, $rk3                           // GHASH final-1 block - low
	eor     $acc_hb, $acc_hb, $rk2                           // GHASH final-1 block - high
	eor     $acc_mb, $acc_mb, $rk4v.16b                      // GHASH final-1 block - mid
	eor     $output_h0, $output_h0, $rkN_h                   // AES final block - round N high
.Ldec_blocks_less_than_1:                                        // blocks left <= 1
	and     $bit_length, $bit_length, #127                   // bit_length %= 128
	mvn     $rkN_h, xzr                                      // rkN_h = 0xffffffffffffffff
	sub     $bit_length, $bit_length, #128                   // bit_length -= 128
	mvn     $rkN_l, xzr                                      // rkN_l = 0xffffffffffffffff
	ldp     $end_input_ptr, $main_end_input_ptr, [$output_ptr] // load existing bytes we need to not overwrite
	neg     $bit_length, $bit_length                         // bit_length = 128 - #bits in input (in range [1,128])
	and     $bit_length, $bit_length, #127                   // bit_length %= 128
	lsr     $rkN_h, $rkN_h, $bit_length                      // rkN_h is mask for top 64b of last block
	cmp     $bit_length, #64
	csel    $ctr32x, $rkN_l, $rkN_h, lt
	csel    $ctr96_b64x, $rkN_h, xzr, lt
	fmov    $ctr0d, $ctr32x                                  // ctr0b is mask for last block
	and     $output_l0, $output_l0, $ctr32x
	mov     $ctr0.d[1], $ctr96_b64x
	bic     $end_input_ptr, $end_input_ptr, $ctr32x          // mask out low existing bytes
	rev     $ctr32w, $rctr32w
	bic     $main_end_input_ptr, $main_end_input_ptr, $ctr96_b64x      // mask out high existing bytes
	orr     $output_l0, $output_l0, $end_input_ptr
	and     $output_h0, $output_h0, $ctr96_b64x
	orr     $output_h0, $output_h0, $main_end_input_ptr
	and     $res1b, $res1b, $ctr0b                            // possibly partial last block has zeroes in highest bits
	rev64   $res0b, $res1b                                    // GHASH final block
	eor     $res0b, $res0b, $t0.16b                           // feed in partial tag
	pmull   $rk3q1, $res0.1d, $h1.1d                          // GHASH final block - low
	mov     $t0d, $res0.d[1]                                  // GHASH final block - mid
	eor     $t0.8b, $t0.8b, $res0.8b                          // GHASH final block - mid
	pmull2  $rk2q1, $res0.2d, $h1.2d                          // GHASH final block - high
	pmull   $t0.1q, $t0.1d, $h12k.1d                          // GHASH final block - mid
	eor     $acc_hb, $acc_hb, $rk2                            // GHASH final block - high
	eor     $acc_lb, $acc_lb, $rk3                            // GHASH final block - low
	eor     $acc_mb, $acc_mb, $t0.16b                         // GHASH final block - mid
	movi    $mod_constant.8b, #0xc2
	eor     $t9.16b, $acc_lb, $acc_hb                         // MODULO - karatsuba tidy up
	shl     $mod_constantd, $mod_constantd, #56               // mod_constant
	eor     $acc_mb, $acc_mb, $t9.16b                         // MODULO - karatsuba tidy up
	pmull   $mod_t.1q, $acc_h.1d, $mod_constant.1d            // MODULO - top 64b align with mid
	ext     $acc_hb, $acc_hb, $acc_hb, #8                     // MODULO - other top alignment
	eor     $acc_mb, $acc_mb, $mod_t.16b                      // MODULO - fold into mid
	eor     $acc_mb, $acc_mb, $acc_hb                         // MODULO - fold into mid
	pmull   $mod_constant.1q, $acc_m.1d, $mod_constant.1d     // MODULO - mid 64b align with low
	ext     $acc_mb, $acc_mb, $acc_mb, #8                     // MODULO - other mid alignment
	eor     $acc_lb, $acc_lb, $mod_constant.16b               // MODULO - fold into low
	stp     $output_l0, $output_h0, [$output_ptr]
	str     $ctr32w, [$counter, #12]                          // store the updated counter
	eor     $acc_lb, $acc_lb, $acc_mb                         // MODULO - fold into low
	ext     $acc_lb, $acc_lb, $acc_lb, #8
	rev64   $acc_lb, $acc_lb
	mov     x0, $len
	st1     { $acc_l.16b }, [$current_tag]
	ldp     x19, x20, [sp, #16]
	ldp     x21, x22, [sp, #32]
	ldp     x23, x24, [sp, #48]
	ldp     d8, d9, [sp, #64]
	ldp     d10, d11, [sp, #80]
	ldp     d12, d13, [sp, #96]
	ldp     d14, d15, [sp, #112]
	ldp     x29, x30, [sp], #128
	AARCH64_VALIDATE_LINK_REGISTER
	ret
.size aes_gcm_dec_kernel,.-aes_gcm_dec_kernel
___
}
}

$code.=<<___;
#endif
___

print $code;
close STDOUT or die "error closing STDOUT: $!"; # enforce flush<|MERGE_RESOLUTION|>--- conflicted
+++ resolved
@@ -195,10 +195,6 @@
 *STDOUT=*OUT;
 
 $code=<<___;
-<<<<<<< HEAD
-#include <ring-core/arm_arch.h>
-=======
->>>>>>> 9bb8f779
 #if __ARM_MAX_ARCH__ >= 8
 
 .arch armv8-a+crypto
